--- conflicted
+++ resolved
@@ -132,15 +132,9 @@
 
     one_year_ago = time.time() - 365 * 24 * 3600
     logs = [
-<<<<<<< HEAD
-        x
-        for x in os.listdir(OPERATIONS_PATH)
-        if x.endswith(METADATA_FILE_EXT) and os.path.getctime(os.path.join(OPERATIONS_PATH, x)) > one_year_ago
-=======
         x.split("/")[-1]
         for x in glob.iglob(OPERATIONS_PATH + "*" + METADATA_FILE_EXT)
         if os.path.getctime(x) > one_year_ago
->>>>>>> 843771ea
     ]
     logs = list(reversed(sorted(logs)))
 
