# -*- coding: utf-8 -*-

""" License

    Copyright (C) 2018 YUNOHOST.ORG

    This program is free software; you can redistribute it and/or modify
    it under the terms of the GNU Affero General Public License as published
    by the Free Software Foundation, either version 3 of the License, or
    (at your option) any later version.

    This program is distributed in the hope that it will be useful,
    but WITHOUT ANY WARRANTY; without even the implied warranty of
    MERCHANTABILITY or FITNESS FOR A PARTICULAR PURPOSE.  See the
    GNU Affero General Public License for more details.

    You should have received a copy of the GNU Affero General Public License
    along with this program; if not, see http://www.gnu.org/licenses

"""

import os
import re
import urllib.parse
import tempfile
import shutil
from collections import OrderedDict

from moulinette.interfaces.cli import colorize
from moulinette import Moulinette, m18n
from moulinette.utils.log import getActionLogger
from moulinette.utils.process import check_output
from moulinette.utils.filesystem import (
    write_to_file,
    read_toml,
    read_yaml,
    write_to_yaml,
    mkdir,
)

from yunohost.utils.i18n import _value_for_locale
from yunohost.utils.error import YunohostError, YunohostValidationError

logger = getActionLogger("yunohost.config")
CONFIG_PANEL_VERSION_SUPPORTED = 1.0


class ConfigPanel:
    def __init__(self, config_path, save_path=None):
        self.config_path = config_path
        self.save_path = save_path
        self.config = {}
        self.values = {}
        self.new_values = {}

    def get(self, key="", mode="classic"):
        self.filter_key = key or ""

        # Read config panel toml
        self._get_config_panel()

        if not self.config:
            raise YunohostError("config_no_panel")

        # Read or get values and hydrate the config
        self._load_current_values()
        self._hydrate()

        # Format result in full mode
        if mode == "full":
            return self.config

        # In 'classic' mode, we display the current value if key refer to an option
        if self.filter_key.count(".") == 2 and mode == "classic":
            option = self.filter_key.split(".")[-1]
            return self.values.get(option, None)

        # Format result in 'classic' or 'export' mode
        logger.debug(f"Formating result in '{mode}' mode")
        result = {}
        for panel, section, option in self._iterate():
            key = f"{panel['id']}.{section['id']}.{option['id']}"
            if mode == 'export':
                result[option['id']] = option.get('current_value')
            else:
                if 'ask' in option:
                    result[key] = {'ask': _value_for_locale(option['ask'])}
                elif 'i18n' in self.config:
                    result[key] = {'ask': m18n.n(self.config['i18n'] + '_' + option['id'])}
                if 'current_value' in option:
                    question_class = ARGUMENTS_TYPE_PARSERS[option.get("type", "string")]
                    result[key]['value'] = question_class.humanize(option['current_value'], option)

        return result

    def set(self, key=None, value=None, args=None, args_file=None):
        self.filter_key = key or ""

        # Read config panel toml
        self._get_config_panel()

        if not self.config:
            raise YunohostError("config_no_panel")

        if (args is not None or args_file is not None) and value is not None:
            raise YunohostError("config_args_value")

        if self.filter_key.count(".") != 2 and not value is None:
            raise YunohostError("config_set_value_on_section")

        # Import and parse pre-answered options
        logger.debug("Import and parse pre-answered options")
        args = urllib.parse.parse_qs(args or "", keep_blank_values=True)
        self.args = {key: ",".join(value_) for key, value_ in args.items()}

        if args_file:
            # Import YAML / JSON file but keep --args values
            self.args = {**read_yaml(args_file), **self.args}

        if value is not None:
            self.args = {self.filter_key.split(".")[-1]: value}

        # Read or get values and hydrate the config
        self._load_current_values()
        self._hydrate()

        try:
            self._ask()
            self._apply()

        # Script got manually interrupted ...
        # N.B. : KeyboardInterrupt does not inherit from Exception
        except (KeyboardInterrupt, EOFError):
            error = m18n.n("operation_interrupted")
            logger.error(m18n.n("config_apply_failed", error=error))
            raise
        # Something wrong happened in Yunohost's code (most probably hook_exec)
        except Exception:
            import traceback

            error = m18n.n("unexpected_error", error="\n" + traceback.format_exc())
            logger.error(m18n.n("config_apply_failed", error=error))
            raise
        finally:
            # Delete files uploaded from API
            FileQuestion.clean_upload_dirs()

        if self.errors:
            return {
                "errors": self.errors,
            }

        self._reload_services()

        logger.success("Config updated as expected")
        return {}

    def _get_toml(self):
        return read_toml(self.config_path)

    def _get_config_panel(self):

        # Split filter_key
        filter_key = self.filter_key.split(".")
        if len(filter_key) > 3:
            raise YunohostError("config_too_many_sub_keys", key=self.filter_key)

        if not os.path.exists(self.config_path):
            return None
        toml_config_panel = self._get_toml()

        # Check TOML config panel is in a supported version
        if float(toml_config_panel["version"]) < CONFIG_PANEL_VERSION_SUPPORTED:
            raise YunohostError(
                "config_version_not_supported", version=toml_config_panel["version"]
            )

        # Transform toml format into internal format
        defaults = {
            "toml": {"version": 1.0},
            "panels": {
                "name": "",
                "services": [],
                "actions": {"apply": {"en": "Apply"}},
            },  # help
            "sections": {
                "name": "",
                "services": [],
                "optional": True,
            },  # visibleIf help
            "options": {}
            # ask type source help helpLink example style icon placeholder visibleIf
            # optional choices pattern limit min max step accept redact
        }

        #
        # FIXME : this is hella confusing ...
        # from what I understand, the purpose is to have some sort of "deep_update"
        # to apply the defaults onto the loaded toml ...
        # in that case we probably want to get inspiration from
        # https://stackoverflow.com/questions/3232943/update-value-of-a-nested-dictionary-of-varying-depth
        #
        def convert(toml_node, node_type):
            """Convert TOML in internal format ('full' mode used by webadmin)
            Here are some properties of 1.0 config panel in toml:
            - node properties and node children are mixed,
            - text are in english only
            - some properties have default values
            This function detects all children nodes and put them in a list
            """
            # Prefill the node default keys if needed
            default = defaults[node_type]
            node = {key: toml_node.get(key, value) for key, value in default.items()}

            # Define the filter_key part to use and the children type
            i = list(defaults).index(node_type)
            search_key = filter_key.get(i)
            subnode_type = list(defaults)[i + 1] if node_type != "options" else None

            for key, value in toml_node.items():
                # Key/value are a child node
                if (
                    isinstance(value, OrderedDict)
                    and key not in default
                    and subnode_type
                ):
                    # We exclude all nodes not referenced by the filter_key
                    if search_key and key != search_key:
                        continue
                    subnode = convert(value, subnode_type)
                    subnode["id"] = key
                    if node_type == "sections":
                        subnode["name"] = key  # legacy
                        subnode.setdefault("optional", toml_node.get("optional", True))
                    node.setdefault(subnode_type, []).append(subnode)
                # Key/value are a property
                else:
                    # Todo search all i18n keys
                    node[key] = (
                        value if key not in ["ask", "help", "name"] else {"en": value}
                    )
            return node

        self.config = convert(toml_config_panel, "toml")

        try:
            self.config["panels"][0]["sections"][0]["options"][0]
        except (KeyError, IndexError):
            raise YunohostError(
                "config_empty_or_bad_filter_key", filter_key=self.filter_key
            )

        return self.config

    def _hydrate(self):
        # Hydrating config panel with current value
        logger.debug("Hydrating config with current values")
        for _, _, option in self._iterate():
            if option["name"] not in self.values:
                continue
            value = self.values[option["name"]]
            # In general, the value is just a simple value.
            # Sometimes it could be a dict used to overwrite the option itself
            value = value if isinstance(value, dict) else {"current_value": value}
            option.update(value)

        return self.values

    def _ask(self):
        logger.debug("Ask unanswered question and prevalidate data")

        def display_header(message):
            """CLI panel/section header display"""
            if Moulinette.interface.type == "cli" and self.filter_key.count(".") < 2:
                Moulinette.display(colorize(message, "purple"))

        for panel, section, obj in self._iterate(["panel", "section"]):
            if panel == obj:
                name = _value_for_locale(panel["name"])
                display_header(f"\n{'='*40}\n>>>> {name}\n{'='*40}")
                continue
            name = _value_for_locale(section["name"])
            display_header(f"\n# {name}")

            # Check and ask unanswered questions
            self.new_values.update(
                parse_args_in_yunohost_format(self.args, section["options"])
            )
        self.new_values = {
            key: value[0]
            for key, value in self.new_values.items()
            if not value[0] is None
        }
        self.errors = None

    def _get_default_values(self):
        return { option['id']: option['default']
                for _, _, option in self._iterate() if 'default' in option }

    def _load_current_values(self):
        """
        Retrieve entries in YAML file
        And set default values if needed
        """

        # Retrieve entries in the YAML
        on_disk_settings = {}
        if os.path.exists(self.save_path) and os.path.isfile(self.save_path):
            on_disk_settings = read_yaml(self.save_path) or {}

        # Inject defaults if needed (using the magic .update() ;))
        self.values = self._get_default_values()
        self.values.update(on_disk_settings)

    def _apply(self):
        logger.info("Saving the new configuration...")
        dir_path = os.path.dirname(os.path.realpath(self.save_path))
        if not os.path.exists(dir_path):
            mkdir(dir_path, mode=0o700)

        values_to_save = {**self.values, **self.new_values}
        if self.save_mode == 'diff':
            defaults = self._get_default_values()
            values_to_save = {k: v for k, v in values_to_save.items() if defaults.get(k) != v}

        # Save the settings to the .yaml file
        write_to_yaml(self.save_path, self.new_values)

    def _reload_services(self):

        from yunohost.service import service_reload_or_restart

        services_to_reload = set()
        for panel, section, obj in self._iterate(["panel", "section", "option"]):
            services_to_reload |= set(obj.get("services", []))

        services_to_reload = list(services_to_reload)
        services_to_reload.sort(key="nginx".__eq__)
        if services_to_reload:
            logger.info("Reloading services...")
        for service in services_to_reload:
<<<<<<< HEAD
            service = service.replace("__APP__", self.app)
            service_reload_or_restart(service)
=======
            if "__APP__" in service:
                service = service.replace("__APP__", self.app)
            logger.debug(f"Reloading {service}")
            if not _run_service_command("reload-or-restart", service):
                services = _get_services()
                test_conf = services[service].get("test_conf", "true")
                errors = check_output(f"{test_conf}; exit 0") if test_conf else ""
                raise YunohostError(
                    "config_failed_service_reload", service=service, errors=errors
                )
>>>>>>> 4c9fcdc9

    def _iterate(self, trigger=["option"]):
        for panel in self.config.get("panels", []):
            if "panel" in trigger:
                yield (panel, None, panel)
            for section in panel.get("sections", []):
                if "section" in trigger:
                    yield (panel, section, section)
                if "option" in trigger:
                    for option in section.get("options", []):
                        yield (panel, section, option)


class Question(object):
    hide_user_input_in_prompt = False
    operation_logger = None

    def __init__(self, question, user_answers):
        self.name = question["name"]
        self.type = question.get("type", 'string')
        self.default = question.get("default", None)
        self.current_value = question.get("current_value")
        self.optional = question.get("optional", False)
        self.choices = question.get("choices", [])
        self.pattern = question.get("pattern")
        self.ask = question.get("ask", {'en': self.name})
        self.help = question.get("help")
        self.helpLink = question.get("helpLink")
        self.value = user_answers.get(self.name)
        self.redact = question.get('redact', False)

        # Empty value is parsed as empty string
        if self.default == "":
            self.default = None

    @staticmethod
    def humanize(value, option={}):
        return str(value)

    @staticmethod
    def normalize(value, option={}):
        return value


    def ask_if_needed(self):
        while True:
            # Display question if no value filled or if it's a readonly message
            if Moulinette.interface.type== 'cli':
                text_for_user_input_in_cli = self._format_text_for_user_input_in_cli()
                if getattr(self, "readonly", False):
                    Moulinette.display(text_for_user_input_in_cli)

                elif self.value is None:
                    prefill = ""
                    if self.current_value is not None:
                        prefill = self.humanize(self.current_value, self)
                    elif self.default is not None:
                        prefill = self.default
                    self.value = Moulinette.prompt(
                        message=text_for_user_input_in_cli,
                        is_password=self.hide_user_input_in_prompt,
                        confirm=self.hide_user_input_in_prompt,
                        prefill=prefill,
                        is_multiline=(self.type == "text"),
                    )

            # Normalization
            # This is done to enforce a certain formating like for boolean
            self.value = self.normalize(self.value, self)

            # Apply default value
            if self.value in [None, ""] and self.default is not None:
                self.value = (
                    getattr(self, "default_value", None)
                    if self.default is None
                    else self.default
                )

            # Prevalidation
            try:
                self._prevalidate()
            except YunohostValidationError as e:
                if Moulinette.interface.type == "api":
                    raise
                Moulinette.display(str(e), "error")
                self.value = None
                continue
            break
        self.value = self._post_parse_value()

        return (self.value, self.argument_type)


    def _prevalidate(self):
        if self.value in [None, ""] and not self.optional:
            raise YunohostValidationError("app_argument_required", name=self.name)

        # we have an answer, do some post checks
        if self.value is not None:
            if self.choices and self.value not in self.choices:
                self._raise_invalid_answer()
            if self.pattern and not re.match(self.pattern['regexp'], str(self.value)):
                raise YunohostValidationError(
                    self.pattern['error'],
                    name=self.name,
                    value=self.value,
                )

    def _raise_invalid_answer(self):
        raise YunohostValidationError(
            "app_argument_choice_invalid",
            name=self.name,
            value=self.value,
            choices=", ".join(self.choices),
        )

    def _format_text_for_user_input_in_cli(self):
        text_for_user_input_in_cli = _value_for_locale(self.ask)

        if self.choices:
            text_for_user_input_in_cli += " [{0}]".format(" | ".join(self.choices))

        if self.help or self.helpLink:
            text_for_user_input_in_cli += ":\033[m"
        if self.help:
            text_for_user_input_in_cli += "\n - "
            text_for_user_input_in_cli += _value_for_locale(self.help)
        if self.helpLink:
            if not isinstance(self.helpLink, dict):
                self.helpLink = {"href": self.helpLink}
            text_for_user_input_in_cli += f"\n - See {self.helpLink['href']}"
        return text_for_user_input_in_cli

    def _post_parse_value(self):
        if not self.redact:
            return self.value

        # Tell the operation_logger to redact all password-type / secret args
        # Also redact the % escaped version of the password that might appear in
        # the 'args' section of metadata (relevant for password with non-alphanumeric char)
        data_to_redact = []
        if self.value and isinstance(self.value, str):
            data_to_redact.append(self.value)
        if self.current_value and isinstance(self.current_value, str):
            data_to_redact.append(self.current_value)
        data_to_redact += [
            urllib.parse.quote(data)
            for data in data_to_redact
            if urllib.parse.quote(data) != data
        ]
        if self.operation_logger:
            self.operation_logger.data_to_redact.extend(data_to_redact)
        elif data_to_redact:
<<<<<<< HEAD
            raise YunohostError(f"Can't redact {question.name} because no operation logger available in the context", raw_msg=True)
=======
            raise YunohostError("app_argument_cant_redact", arg=self.name)
>>>>>>> 4c9fcdc9

        return self.value


class StringQuestion(Question):
    argument_type = "string"
    default_value = ""


class TagsQuestion(Question):
    argument_type = "tags"

    @staticmethod
    def humanize(value, option={}):
        if isinstance(value, list):
            return ','.join(value)
        return value

    def _prevalidate(self):
        values = self.value
        if isinstance(values, str):
            values = values.split(",")
        for value in values:
            self.value = value
            super()._prevalidate()
        self.value = values


class PasswordQuestion(Question):
    hide_user_input_in_prompt = True
    argument_type = "password"
    default_value = ""
    forbidden_chars = "{}"

    def __init__(self, question, user_answers):
        super().__init__(question, user_answers)
        self.redact = True
        if self.default is not None:
            raise YunohostValidationError(
                "app_argument_password_no_default", name=self.name
            )

    @staticmethod
    def humanize(value, option={}):
        if value:
            return '***' # Avoid to display the password on screen
        return ""

    def _prevalidate(self):
        super()._prevalidate()

        if self.value is not None:
            if any(char in self.value for char in self.forbidden_chars):
                raise YunohostValidationError(
                    "pattern_password_app", forbidden_chars=self.forbidden_chars
                )

            # If it's an optional argument the value should be empty or strong enough
            from yunohost.utils.password import assert_password_is_strong_enough

            assert_password_is_strong_enough("user", self.value)


class PathQuestion(Question):
    argument_type = "path"
    default_value = ""


class BooleanQuestion(Question):
    argument_type = "boolean"
    default_value = False
    yes_answers = ["1", "yes", "y", "true", "t", "on"]
    no_answers = ["0", "no", "n", "false", "f", "off"]

    @staticmethod
    def humanize(value, option={}):
        yes = option.get('yes', 1)
        no = option.get('no', 0)
        value = str(value).lower()
        if value == str(yes).lower():
            return 'yes'
        if value == str(no).lower():
            return 'no'
        if value in BooleanQuestion.yes_answers:
            return 'yes'
        if value in BooleanQuestion.no_answers:
            return 'no'

        if value in ['none', ""]:
            return ''

        raise YunohostValidationError(
            "app_argument_choice_invalid",
            name=self.name,
            value=self.value,
            choices="yes, no, y, n, 1, 0",
        )

    @staticmethod
    def normalize(value, option={}):
        yes = option.get('yes', 1)
        no = option.get('no', 0)

        if str(value).lower() in BooleanQuestion.yes_answers:
            return yes

        if str(value).lower() in BooleanQuestion.no_answers:
            return no

        if value in [None, ""]:
            return None
        raise YunohostValidationError(
            "app_argument_choice_invalid",
            name=self.name,
            value=self.value,
            choices="yes, no, y, n, 1, 0",
        )

    def __init__(self, question, user_answers):
        super().__init__(question, user_answers)
        self.yes = question.get('yes', 1)
        self.no = question.get('no', 0)
        if self.default is None:
            self.default = False


    def _format_text_for_user_input_in_cli(self):
        text_for_user_input_in_cli = _value_for_locale(self.ask)

        text_for_user_input_in_cli += " [yes | no]"

        if self.default is not None:
            formatted_default = self.humanize(self.default)
            text_for_user_input_in_cli += " (default: {0})".format(formatted_default)

        return text_for_user_input_in_cli

    def get(self, key, default=None):
        try:
            return getattr(self, key)
        except AttributeError:
            return default


class DomainQuestion(Question):
    argument_type = "domain"

    def __init__(self, question, user_answers):
        from yunohost.domain import domain_list, _get_maindomain

        super().__init__(question, user_answers)

        if self.default is None:
            self.default = _get_maindomain()

        self.choices = domain_list()["domains"]


    def _raise_invalid_answer(self):
        raise YunohostValidationError(
            "app_argument_invalid", field=self.name, error=m18n.n("domain_unknown")
        )


class UserQuestion(Question):
    argument_type = "user"

    def __init__(self, question, user_answers):
        from yunohost.user import user_list, user_info
        from yunohost.domain import _get_maindomain

        super().__init__(question, user_answers)
        self.choices = user_list()["users"]
        if self.default is None:
            root_mail = "root@%s" % _get_maindomain()
            for user in self.choices.keys():
                if root_mail in user_info(user).get("mail-aliases", []):
                    self.default = user
                    break


    def _raise_invalid_answer(self):
        raise YunohostValidationError(
            "app_argument_invalid",
            field=self.name,
            error=m18n.n("user_unknown", user=self.value),
        )


class NumberQuestion(Question):
    argument_type = "number"
    default_value = ""

    @staticmethod
    def humanize(value, option={}):
        return str(value)

    def __init__(self, question, user_answers):
        super().__init__(question, user_answers)
        self.min = question.get("min", None)
        self.max = question.get("max", None)
        self.step = question.get("step", None)


    def _prevalidate(self):
        super()._prevalidate()
        if not isinstance(self.value, int) and not (
            isinstance(self.value, str) and self.value.isdigit()
        ):
            raise YunohostValidationError(
                "app_argument_invalid",
                field=self.name,
                error=m18n.n("invalid_number"),
            )

        if self.min is not None and int(self.value) < self.min:
            raise YunohostValidationError(
                "app_argument_invalid",
                field=self.name,
                error=m18n.n("invalid_number"),
            )

        if self.max is not None and int(self.value) > self.max:
            raise YunohostValidationError(
                "app_argument_invalid",
                field=self.name,
                error=m18n.n("invalid_number"),
            )

    def _post_parse_value(self):
        if isinstance(self.value, int):
            return super()._post_parse_value()

        if isinstance(self.value, str) and self.value.isdigit():
            return int(self.value)

        raise YunohostValidationError(
            "app_argument_invalid", field=self.name, error=m18n.n("invalid_number")
        )


class DisplayTextQuestion(Question):
    argument_type = "display_text"
    readonly = True

    def __init__(self, question, user_answers):
        super().__init__(question, user_answers)

        self.optional = True
        self.style =  question.get("style", "info")


    def _format_text_for_user_input_in_cli(self):
        text = self.ask["en"]

        if self.style in ["success", "info", "warning", "danger"]:
            color = {
                "success": "green",
                "info": "cyan",
                "warning": "yellow",
                "danger": "red",
            }
            return colorize(m18n.g(self.style), color[self.style]) + f" {text}"
        else:
            return text


class FileQuestion(Question):
    argument_type = "file"
    upload_dirs = []

    @classmethod
    def clean_upload_dirs(cls):
        # Delete files uploaded from API
        if Moulinette.interface.type == "api":
            for upload_dir in cls.upload_dirs:
                if os.path.exists(upload_dir):
                    shutil.rmtree(upload_dir)

    def __init__(self, question, user_answers):
        super().__init__(question, user_answers)
        if question.get("accept"):
            self.accept = question.get("accept").replace(" ", "").split(",")
        else:
            self.accept = []
        if Moulinette.interface.type== "api":
            if user_answers.get(f"{self.name}[name]"):
                self.value = {
                    "content": self.value,
                    "filename": user_answers.get(f"{self.name}[name]", self.name),
                }
        # If path file are the same
        if self.value and str(self.value) == self.current_value:
            self.value = None


    def _prevalidate(self):
        super()._prevalidate()
        if isinstance(self.value, str) and self.value and not os.path.exists(self.value):
            raise YunohostValidationError(
<<<<<<< HEAD
                "app_argument_invalid",
                field=question.name,
                error=m18n.n("file_does_not_exists"),
=======
                "app_argument_invalid", field=self.name, error=m18n.n("invalid_number1")
>>>>>>> 4c9fcdc9
            )
        if self.value in [None, ""] or not self.accept:
            return

        filename = self.value if isinstance(self.value, str) else self.value["filename"]
        if "." not in filename or "." + filename.split(".")[-1] not in self.accept:
            raise YunohostValidationError(
<<<<<<< HEAD
                "app_argument_invalid",
                field=question.name,
                error=m18n.n("file_extension_not_accepted"),
=======
                "app_argument_invalid", field=self.name, error=m18n.n("invalid_number2")
>>>>>>> 4c9fcdc9
            )


    def _post_parse_value(self):
        from base64 import b64decode

        # Upload files from API
        # A file arg contains a string with "FILENAME:BASE64_CONTENT"
        if not self.value:
            return self.value

        if Moulinette.interface.type == "api":

            upload_dir = tempfile.mkdtemp(prefix="tmp_configpanel_")
            FileQuestion.upload_dirs += [upload_dir]
            filename = self.value["filename"]
            logger.debug(
                f"Save uploaded file {self.value['filename']} from API into {upload_dir}"
            )

            # Filename is given by user of the API. For security reason, we have replaced
            # os.path.join to avoid the user to be able to rewrite a file in filesystem
            # i.e. os.path.join("/foo", "/etc/passwd") == "/etc/passwd"
            file_path = os.path.normpath(upload_dir + "/" + filename)
            if not file_path.startswith(upload_dir + "/"):
                raise YunohostError("file_relative_parent_path_in_filename_forbidden")
            i = 2
            while os.path.exists(file_path):
                file_path = os.path.normpath(upload_dir + "/" + filename + (".%d" % i))
                i += 1
<<<<<<< HEAD
            content = question.value["content"]

            write_to_file(file_path, b64decode(content), file_mode="wb")

            question.value = file_path
        return question.value
=======
            content = self.value["content"]
            try:
                with open(file_path, "wb") as f:
                    f.write(b64decode(content))
            except IOError as e:
                raise YunohostError("cannot_write_file", file=file_path, error=str(e))
            except Exception as e:
                raise YunohostError("error_writing_file", file=file_path, error=str(e))
            self.value = file_path
        return self.value
>>>>>>> 4c9fcdc9


ARGUMENTS_TYPE_PARSERS = {
    "string": StringQuestion,
    "text": StringQuestion,
    "select": StringQuestion,
    "tags": TagsQuestion,
    "email": StringQuestion,
    "url": StringQuestion,
    "date": StringQuestion,
    "time": StringQuestion,
    "color": StringQuestion,
    "password": PasswordQuestion,
    "path": PathQuestion,
    "boolean": BooleanQuestion,
    "domain": DomainQuestion,
    "user": UserQuestion,
    "number": NumberQuestion,
    "range": NumberQuestion,
    "display_text": DisplayTextQuestion,
    "alert": DisplayTextQuestion,
    "markdown": DisplayTextQuestion,
    "file": FileQuestion,
}


def parse_args_in_yunohost_format(user_answers, argument_questions):
    """Parse arguments store in either manifest.json or actions.json or from a
    config panel against the user answers when they are present.

    Keyword arguments:
        user_answers -- a dictionnary of arguments from the user (generally
                        empty in CLI, filed from the admin interface)
        argument_questions -- the arguments description store in yunohost
                              format from actions.json/toml, manifest.json/toml
                              or config_panel.json/toml
    """
    parsed_answers_dict = OrderedDict()

    for question in argument_questions:
        question_class = ARGUMENTS_TYPE_PARSERS[question.get("type", "string")]
        question = question_class(question, user_answers)

        answer = question.ask_if_needed()
        if answer is not None:
            parsed_answers_dict[question.name] = answer

    return parsed_answers_dict<|MERGE_RESOLUTION|>--- conflicted
+++ resolved
@@ -339,21 +339,8 @@
         if services_to_reload:
             logger.info("Reloading services...")
         for service in services_to_reload:
-<<<<<<< HEAD
             service = service.replace("__APP__", self.app)
             service_reload_or_restart(service)
-=======
-            if "__APP__" in service:
-                service = service.replace("__APP__", self.app)
-            logger.debug(f"Reloading {service}")
-            if not _run_service_command("reload-or-restart", service):
-                services = _get_services()
-                test_conf = services[service].get("test_conf", "true")
-                errors = check_output(f"{test_conf}; exit 0") if test_conf else ""
-                raise YunohostError(
-                    "config_failed_service_reload", service=service, errors=errors
-                )
->>>>>>> 4c9fcdc9
 
     def _iterate(self, trigger=["option"]):
         for panel in self.config.get("panels", []):
@@ -507,11 +494,7 @@
         if self.operation_logger:
             self.operation_logger.data_to_redact.extend(data_to_redact)
         elif data_to_redact:
-<<<<<<< HEAD
             raise YunohostError(f"Can't redact {question.name} because no operation logger available in the context", raw_msg=True)
-=======
-            raise YunohostError("app_argument_cant_redact", arg=self.name)
->>>>>>> 4c9fcdc9
 
         return self.value
 
@@ -812,13 +795,9 @@
         super()._prevalidate()
         if isinstance(self.value, str) and self.value and not os.path.exists(self.value):
             raise YunohostValidationError(
-<<<<<<< HEAD
                 "app_argument_invalid",
-                field=question.name,
+                field=self.name,
                 error=m18n.n("file_does_not_exists"),
-=======
-                "app_argument_invalid", field=self.name, error=m18n.n("invalid_number1")
->>>>>>> 4c9fcdc9
             )
         if self.value in [None, ""] or not self.accept:
             return
@@ -826,13 +805,9 @@
         filename = self.value if isinstance(self.value, str) else self.value["filename"]
         if "." not in filename or "." + filename.split(".")[-1] not in self.accept:
             raise YunohostValidationError(
-<<<<<<< HEAD
                 "app_argument_invalid",
-                field=question.name,
+                field=self.name,
                 error=m18n.n("file_extension_not_accepted"),
-=======
-                "app_argument_invalid", field=self.name, error=m18n.n("invalid_number2")
->>>>>>> 4c9fcdc9
             )
 
 
@@ -863,25 +838,12 @@
             while os.path.exists(file_path):
                 file_path = os.path.normpath(upload_dir + "/" + filename + (".%d" % i))
                 i += 1
-<<<<<<< HEAD
-            content = question.value["content"]
+            content = self.value["content"]
 
             write_to_file(file_path, b64decode(content), file_mode="wb")
 
-            question.value = file_path
-        return question.value
-=======
-            content = self.value["content"]
-            try:
-                with open(file_path, "wb") as f:
-                    f.write(b64decode(content))
-            except IOError as e:
-                raise YunohostError("cannot_write_file", file=file_path, error=str(e))
-            except Exception as e:
-                raise YunohostError("error_writing_file", file=file_path, error=str(e))
             self.value = file_path
         return self.value
->>>>>>> 4c9fcdc9
 
 
 ARGUMENTS_TYPE_PARSERS = {
