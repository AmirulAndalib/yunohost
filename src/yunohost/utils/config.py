# -*- coding: utf-8 -*-

""" License

    Copyright (C) 2018 YUNOHOST.ORG

    This program is free software; you can redistribute it and/or modify
    it under the terms of the GNU Affero General Public License as published
    by the Free Software Foundation, either version 3 of the License, or
    (at your option) any later version.

    This program is distributed in the hope that it will be useful,
    but WITHOUT ANY WARRANTY; without even the implied warranty of
    MERCHANTABILITY or FITNESS FOR A PARTICULAR PURPOSE.  See the
    GNU Affero General Public License for more details.

    You should have received a copy of the GNU Affero General Public License
    along with this program; if not, see http://www.gnu.org/licenses

"""

import glob
import os
import re
import urllib.parse
import tempfile
import shutil
import ast
import operator as op
from collections import OrderedDict
from typing import Optional, Dict, List, Union, Any, Mapping, Callable

from moulinette.interfaces.cli import colorize
from moulinette import Moulinette, m18n
from moulinette.utils.log import getActionLogger
from moulinette.utils.filesystem import (
    read_file,
    write_to_file,
    read_toml,
    read_yaml,
    write_to_yaml,
    mkdir,
)

from yunohost.utils.i18n import _value_for_locale
from yunohost.utils.error import YunohostError, YunohostValidationError
from yunohost.log import OperationLogger

logger = getActionLogger("yunohost.config")
CONFIG_PANEL_VERSION_SUPPORTED = 1.0

# Those js-like evaluate functions are used to eval safely visible attributes
# The goal is to evaluate in the same way than js simple-evaluate
# https://github.com/shepherdwind/simple-evaluate
def evaluate_simple_ast(node, context={}):
    operators = {
        ast.Not: op.not_,
        ast.Mult: op.mul,
        ast.Div: op.truediv,  # number
        ast.Mod: op.mod,  # number
        ast.Add: op.add,  # str
        ast.Sub: op.sub,  # number
        ast.USub: op.neg,  # Negative number
        ast.Gt: op.gt,
        ast.Lt: op.lt,
        ast.GtE: op.ge,
        ast.LtE: op.le,
        ast.Eq: op.eq,
        ast.NotEq: op.ne,
    }
    context["true"] = True
    context["false"] = False
    context["null"] = None

    # Variable
    if isinstance(node, ast.Name):  # Variable
        return context[node.id]

    # Python <=3.7 String
    elif isinstance(node, ast.Str):
        return node.s

    # Python <=3.7 Number
    elif isinstance(node, ast.Num):
        return node.n

    # Boolean, None and Python 3.8 for Number, Boolean, String and None
    elif isinstance(node, (ast.Constant, ast.NameConstant)):
        return node.value

    # + - * / %
    elif (
        isinstance(node, ast.BinOp) and type(node.op) in operators
    ):  # <left> <operator> <right>
        left = evaluate_simple_ast(node.left, context)
        right = evaluate_simple_ast(node.right, context)
        if type(node.op) == ast.Add:
            if isinstance(left, str) or isinstance(right, str):  # support 'I am ' + 42
                left = str(left)
                right = str(right)
        elif type(left) != type(right):  # support "111" - "1" -> 110
            left = float(left)
            right = float(right)

        return operators[type(node.op)](left, right)

    # Comparison
    # JS and Python don't give the same result for multi operators
    # like True == 10 > 2.
    elif (
        isinstance(node, ast.Compare) and len(node.comparators) == 1
    ):  # <left> <ops> <comparators>
        left = evaluate_simple_ast(node.left, context)
        right = evaluate_simple_ast(node.comparators[0], context)
        operator = node.ops[0]
        if isinstance(left, (int, float)) or isinstance(right, (int, float)):
            try:
                left = float(left)
                right = float(right)
            except ValueError:
                return type(operator) == ast.NotEq
        try:
            return operators[type(operator)](left, right)
        except TypeError:  # support "e" > 1 -> False like in JS
            return False

    # and / or
    elif isinstance(node, ast.BoolOp):  # <op> <values>
        for value in node.values:
            value = evaluate_simple_ast(value, context)
            if isinstance(node.op, ast.And) and not value:
                return False
            elif isinstance(node.op, ast.Or) and value:
                return True
        return isinstance(node.op, ast.And)

    # not / USub (it's negation number -\d)
    elif isinstance(node, ast.UnaryOp):  # <operator> <operand> e.g., -1
        return operators[type(node.op)](evaluate_simple_ast(node.operand, context))

    # match function call
    elif isinstance(node, ast.Call) and node.func.__dict__.get("id") == "match":
        return re.match(
            evaluate_simple_ast(node.args[1], context), context[node.args[0].id]
        )

    # Unauthorized opcode
    else:
        opcode = str(type(node))
        raise YunohostError(
            f"Unauthorize opcode '{opcode}' in visible attribute", raw_msg=True
        )


def js_to_python(expr):
    in_string = None
    py_expr = ""
    i = 0
    escaped = False
    for char in expr:
        if char in r"\"'":
            # Start a string
            if not in_string:
                in_string = char

            # Finish a string
            elif in_string == char and not escaped:
                in_string = None

        # If we are not in a string, replace operators
        elif not in_string:
            if char == "!" and expr[i + 1] != "=":
                char = "not "
            elif char in "|&" and py_expr[-1:] == char:
                py_expr = py_expr[:-1]
                char = " and " if char == "&" else " or "

        # Determine if next loop will be in escaped mode
        escaped = char == "\\" and not escaped
        py_expr += char
        i += 1
    return py_expr


def evaluate_simple_js_expression(expr, context={}):
    if not expr.strip():
        return False
    node = ast.parse(js_to_python(expr), mode="eval").body
    return evaluate_simple_ast(node, context)


class ConfigPanel:
    entity_type = "config"
    save_path_tpl = None
<<<<<<< HEAD
    config_path_tpl = "/usr/share/yunohost/other/config_{entity}.toml"
=======
    config_path_tpl = "/usr/share/yunohost/other/config_{entity_type}.toml"
    save_mode = "full"
>>>>>>> 341059d0

    @classmethod
    def list(cls):
        """
        List available config panel
        """
        try:
<<<<<<< HEAD
            entities = [re.match("^" + cls.save_path_tpl.format(entity="(?p<entity>)") + "$", f).group('entity')
                        for f in glob.glob(cls.save_path_tpl.format(entity="*"))
                        if os.path.isfile(f)]
=======
            entities = [
                re.match(
                    "^" + cls.save_path_tpl.format(entity="(?p<entity>)") + "$", f
                ).group("entity")
                for f in glob.glob(cls.save_path_tpl.format(entity="*"))
                if os.path.isfile(f)
            ]
>>>>>>> 341059d0
        except FileNotFoundError:
            entities = []
        return entities

    def __init__(self, entity, config_path=None, save_path=None, creation=False):
        self.entity = entity
        self.config_path = config_path
        if not config_path:
<<<<<<< HEAD
            self.config_path = self.config_path_tpl.format(entity=entity)
=======
            self.config_path = self.config_path_tpl.format(entity=entity, entity_type=self.entity_type)
>>>>>>> 341059d0
        self.save_path = save_path
        if not save_path and self.save_path_tpl:
            self.save_path = self.save_path_tpl.format(entity=entity)
        self.config = {}
        self.values = {}
        self.new_values = {}

<<<<<<< HEAD
        if self.save_path and not creation and not os.path.exists(self.save_path):
            raise YunohostError(f"{self.entity_type}_doesnt_exists", name=entity)
        if self.save_path and creation and os.path.exists(self.save_path):
            raise YunohostError(f"{self.entity_type}_already_exists", name=entity)

        # Search for hooks in the config panel
        self.hooks = {func: getattr(self, func)
                   for func in dir(self)
                   if callable(getattr(self, func)) and re.match("^(validate|post_ask)__", func)}
=======
        if (
            self.save_path
            and self.save_mode != "diff"
            and not creation
            and not os.path.exists(self.save_path)
        ):
            raise YunohostValidationError(
                f"{self.entity_type}_unknown", **{self.entity_type: entity}
            )
        if self.save_path and creation and os.path.exists(self.save_path):
            raise YunohostValidationError(
                f"{self.entity_type}_exists", **{self.entity_type: entity}
            )

        # Search for hooks in the config panel
        self.hooks = {
            func: getattr(self, func)
            for func in dir(self)
            if callable(getattr(self, func))
            and re.match("^(validate|post_ask)__", func)
        }
>>>>>>> 341059d0

    def get(self, key="", mode="classic"):
        self.filter_key = key or ""

        # Read config panel toml
        self._get_config_panel()

        if not self.config:
            raise YunohostValidationError("config_no_panel")

        # Read or get values and hydrate the config
        self._load_current_values()
        self._hydrate()

        # In 'classic' mode, we display the current value if key refer to an option
        if self.filter_key.count(".") == 2 and mode == "classic":
            option = self.filter_key.split(".")[-1]
            return self.values.get(option, None)

        # Format result in 'classic' or 'export' mode
        logger.debug(f"Formating result in '{mode}' mode")
        result = {}
        for panel, section, option in self._iterate():
            key = f"{panel['id']}.{section['id']}.{option['id']}"
            if mode == "export":
                result[option["id"]] = option.get("current_value")
                continue

            ask = None
            if "ask" in option:
                ask = _value_for_locale(option["ask"])
            elif "i18n" in self.config:
                ask = m18n.n(self.config["i18n"] + "_" + option["id"], **self.values)

            if mode == "full":
                # edit self.config directly
                option["ask"] = ask
            else:
                result[key] = {"ask": ask}
                if "current_value" in option:
                    question_class = ARGUMENTS_TYPE_PARSERS[
                        option.get("type", "string")
                    ]
                    result[key]["value"] = question_class.humanize(
                        option["current_value"], option
                    )
                    # FIXME: semantics, technically here this is not about a prompt...
                    if question_class.hide_user_input_in_prompt:
                        result[key][
                            "value"
                        ] = "**************"  # Prevent displaying password in `config get`

        if mode == "full":
            return self.config
        else:
            return result

    def set(
        self, key=None, value=None, args=None, args_file=None, operation_logger=None
    ):
        self.filter_key = key or ""

        # Read config panel toml
        self._get_config_panel()

        if not self.config:
            raise YunohostValidationError("config_no_panel")

        if (args is not None or args_file is not None) and value is not None:
            raise YunohostValidationError(
                "You should either provide a value, or a serie of args/args_file, but not both at the same time",
                raw_msg=True,
            )

        if self.filter_key.count(".") != 2 and value is not None:
            raise YunohostValidationError("config_cant_set_value_on_section")

        # Import and parse pre-answered options
        logger.debug("Import and parse pre-answered options")
        self._parse_pre_answered(args, value, args_file)

        # Read or get values and hydrate the config
        self._load_current_values()
        self._hydrate()
        Question.operation_logger = operation_logger
        self._ask()

        if operation_logger:
            operation_logger.start()

        try:
            self._apply()
        except YunohostError:
            raise
        # Script got manually interrupted ...
        # N.B. : KeyboardInterrupt does not inherit from Exception
        except (KeyboardInterrupt, EOFError):
            error = m18n.n("operation_interrupted")
            logger.error(m18n.n("config_apply_failed", error=error))
            raise
        # Something wrong happened in Yunohost's code (most probably hook_exec)
        except Exception:
            import traceback

            error = m18n.n("unexpected_error", error="\n" + traceback.format_exc())
            logger.error(m18n.n("config_apply_failed", error=error))
            raise
        finally:
            # Delete files uploaded from API
            # FIXME : this is currently done in the context of config panels,
            # but could also happen in the context of app install ... (or anywhere else
            # where we may parse args etc...)
            FileQuestion.clean_upload_dirs()

        self._reload_services()

        logger.success("Config updated as expected")
        operation_logger.success()

    def _get_toml(self):
        return read_toml(self.config_path)

    def _get_config_panel(self):

        # Split filter_key
        filter_key = self.filter_key.split(".") if self.filter_key != "" else []
        if len(filter_key) > 3:
            raise YunohostError(
                f"The filter key {filter_key} has too many sub-levels, the max is 3.",
                raw_msg=True,
            )

        if not os.path.exists(self.config_path):
            logger.debug(f"Config panel {self.config_path} doesn't exists")
            return None

        toml_config_panel = self._get_toml()

        # Check TOML config panel is in a supported version
        if float(toml_config_panel["version"]) < CONFIG_PANEL_VERSION_SUPPORTED:
            raise YunohostError(
                "config_version_not_supported", version=toml_config_panel["version"]
            )

        # Transform toml format into internal format
        format_description = {
            "root": {
                "properties": ["version", "i18n"],
                "defaults": {"version": 1.0},
            },
            "panels": {
                "properties": ["name", "services", "actions", "help"],
                "defaults": {
                    "services": [],
                    "actions": {"apply": {"en": "Apply"}},
                },
            },
            "sections": {
                "properties": ["name", "services", "optional", "help", "visible"],
                "defaults": {
                    "name": "",
                    "services": [],
                    "optional": True,
                },
            },
            "options": {
                "properties": [
                    "ask",
                    "type",
                    "bind",
                    "help",
                    "example",
                    "default",
                    "style",
                    "icon",
                    "placeholder",
                    "visible",
                    "optional",
                    "choices",
                    "yes",
                    "no",
                    "pattern",
                    "limit",
                    "min",
                    "max",
                    "step",
                    "accept",
                    "redact",
                ],
                "defaults": {},
            },
        }

        def _build_internal_config_panel(raw_infos, level):
            """Convert TOML in internal format ('full' mode used by webadmin)
            Here are some properties of 1.0 config panel in toml:
            - node properties and node children are mixed,
            - text are in english only
            - some properties have default values
            This function detects all children nodes and put them in a list
            """

            defaults = format_description[level]["defaults"]
            properties = format_description[level]["properties"]

            # Start building the ouput (merging the raw infos + defaults)
            out = {key: raw_infos.get(key, value) for key, value in defaults.items()}

            # Now fill the sublevels (+ apply filter_key)
            i = list(format_description).index(level)
            sublevel = list(format_description)[i + 1] if level != "options" else None
            search_key = filter_key[i] if len(filter_key) > i else False

            for key, value in raw_infos.items():
                # Key/value are a child node
                if (
                    isinstance(value, OrderedDict)
                    and key not in properties
                    and sublevel
                ):
                    # We exclude all nodes not referenced by the filter_key
                    if search_key and key != search_key:
                        continue
                    subnode = _build_internal_config_panel(value, sublevel)
                    subnode["id"] = key
                    if level == "root":
                        subnode.setdefault("name", {"en": key.capitalize()})
                    elif level == "sections":
                        subnode["name"] = key  # legacy
                        subnode.setdefault("optional", raw_infos.get("optional", True))
                    out.setdefault(sublevel, []).append(subnode)
                # Key/value are a property
                else:
                    if key not in properties:
                        logger.warning(f"Unknown key '{key}' found in config panel")
                    # Todo search all i18n keys
                    out[key] = (
                        value
                        if key not in ["ask", "help", "name"] or isinstance(value, (dict, OrderedDict))
                        else {"en": value}
                    )
            return out

        self.config = _build_internal_config_panel(toml_config_panel, "root")

        try:
            self.config["panels"][0]["sections"][0]["options"][0]
        except (KeyError, IndexError):
            raise YunohostValidationError(
                "config_unknown_filter_key", filter_key=self.filter_key
            )

        # List forbidden keywords from helpers and sections toml (to avoid conflict)
        forbidden_keywords = [
            "old",
            "app",
            "changed",
            "file_hash",
            "binds",
            "types",
            "formats",
            "getter",
            "setter",
            "short_setting",
            "type",
            "bind",
            "nothing_changed",
            "changes_validated",
            "result",
            "max_progression",
        ]
        forbidden_keywords += format_description["sections"]

        for _, _, option in self._iterate():
            if option["id"] in forbidden_keywords:
                raise YunohostError("config_forbidden_keyword", keyword=option["id"])
        return self.config

    def _hydrate(self):
        # Hydrating config panel with current value
        logger.debug("Hydrating config with current values")
        for _, _, option in self._iterate():
            if option["id"] not in self.values:
                allowed_empty_types = ["alert", "display_text", "markdown", "file"]
                if (
                    option["type"] in allowed_empty_types
                    or option.get("bind") == "null"
                ):
                    continue
                else:
                    raise YunohostError(
                        f"Config panel question '{option['id']}' should be initialized with a value during install or upgrade.",
                        raw_msg=True,
                    )
            value = self.values[option["name"]]
            # In general, the value is just a simple value.
            # Sometimes it could be a dict used to overwrite the option itself
            value = value if isinstance(value, dict) else {"current_value": value}
            option.update(value)

        return self.values

    def _ask(self):
        logger.debug("Ask unanswered question and prevalidate data")

        if "i18n" in self.config:
            for panel, section, option in self._iterate():
                if "ask" not in option:
                    option["ask"] = m18n.n(self.config["i18n"] + "_" + option["id"], **self.values)

        def display_header(message):
            """CLI panel/section header display"""
            if Moulinette.interface.type == "cli" and self.filter_key.count(".") < 2:
                Moulinette.display(colorize(message, "purple"))

        for panel, section, obj in self._iterate(["panel", "section"]):
            if panel == obj:
                name = _value_for_locale(panel["name"])
                if name:
                    display_header(f"\n{'='*40}\n>>>> {name}\n{'='*40}")
                continue
            name = _value_for_locale(section["name"])
            if name:
                display_header(f"\n# {name}")

            # Check and ask unanswered questions
<<<<<<< HEAD
            questions = ask_questions_and_parse_answers(
                section["options"],
                prefilled_answers=self.args,
                current_values=self.values,
                hooks=self.hooks
=======
            prefilled_answers = self.args.copy()
            prefilled_answers.update(self.new_values)

            questions = ask_questions_and_parse_answers(
                section["options"],
                prefilled_answers=prefilled_answers,
                current_values=self.values,
                hooks=self.hooks,
>>>>>>> 341059d0
            )
            self.new_values.update(
                {
                    question.name: question.value
                    for question in questions
                    if question.value is not None
                }
            )

        self.errors = None

    def _get_default_values(self):
        return {
            option["id"]: option["default"]
            for _, _, option in self._iterate()
            if "default" in option
        }

    @property
<<<<<<< HEAD
    def future_values(self): # TODO put this in ConfigPanel ?
=======
    def future_values(self):  # TODO put this in ConfigPanel ?
>>>>>>> 341059d0
        return {**self.values, **self.new_values}

    def __getattr__(self, name):
        if "new_values" in self.__dict__ and name in self.new_values:
            return self.new_values[name]

        if "values" in self.__dict__ and name in self.values:
            return self.values[name]

        return self.__dict__[name]

    def _load_current_values(self):
        """
        Retrieve entries in YAML file
        And set default values if needed
        """

        # Inject defaults if needed (using the magic .update() ;))
        self.values = self._get_default_values()

        # Retrieve entries in the YAML
        if os.path.exists(self.save_path) and os.path.isfile(self.save_path):
            self.values.update(read_yaml(self.save_path) or {})

    def _parse_pre_answered(self, args, value, args_file):
        args = urllib.parse.parse_qs(args or "", keep_blank_values=True)
        self.args = {key: ",".join(value_) for key, value_ in args.items()}

        if args_file:
            # Import YAML / JSON file but keep --args values
            self.args = {**read_yaml(args_file), **self.args}

        if value is not None:
            self.args = {self.filter_key.split(".")[-1]: value}

    def _apply(self):
        logger.info("Saving the new configuration...")
        dir_path = os.path.dirname(os.path.realpath(self.save_path))
        if not os.path.exists(dir_path):
            mkdir(dir_path, mode=0o700)

        values_to_save = self.future_values
        if self.save_mode == "diff":
            defaults = self._get_default_values()
            values_to_save = {
                k: v for k, v in values_to_save.items() if defaults.get(k) != v
            }

        # Save the settings to the .yaml file
        write_to_yaml(self.save_path, values_to_save)

    def _reload_services(self):

        from yunohost.service import service_reload_or_restart

        services_to_reload = set()
        for panel, section, obj in self._iterate(["panel", "section", "option"]):
            services_to_reload |= set(obj.get("services", []))

        services_to_reload = list(services_to_reload)
        services_to_reload.sort(key="nginx".__eq__)
        if services_to_reload:
            logger.info("Reloading services...")
        for service in services_to_reload:
            if hasattr(self, "entity"):
                service = service.replace("__APP__", self.entity)
            service_reload_or_restart(service)

    def _iterate(self, trigger=["option"]):
        for panel in self.config.get("panels", []):
            if "panel" in trigger:
                yield (panel, None, panel)
            for section in panel.get("sections", []):
                if "section" in trigger:
                    yield (panel, section, section)
                if "option" in trigger:
                    for option in section.get("options", []):
                        yield (panel, section, option)


class Question(object):
    hide_user_input_in_prompt = False
    pattern: Optional[Dict] = None

<<<<<<< HEAD
    def __init__(self, question: Dict[str, Any],
                 context: Mapping[str, Any] = {},
                 hooks: Dict[str, Callable] = {}):
=======
    def __init__(
        self,
        question: Dict[str, Any],
        context: Mapping[str, Any] = {},
        hooks: Dict[str, Callable] = {},
    ):
>>>>>>> 341059d0
        self.name = question["name"]
        self.context = context
        self.hooks = hooks
        self.type = question.get("type", "string")
        self.default = question.get("default", None)
        self.optional = question.get("optional", False)
        self.visible = question.get("visible", None)
        self.choices = question.get("choices", [])
        self.pattern = question.get("pattern", self.pattern)
        self.ask = question.get("ask", {"en": self.name})
        self.help = question.get("help")
        self.redact = question.get("redact", False)
        # .current_value is the currently stored value
        self.current_value = question.get("current_value")
        # .value is the "proposed" value which we got from the user
        self.value = question.get("value")
        # Use to return several values in case answer is in mutipart
        self.values = {}

        # Empty value is parsed as empty string
        if self.default == "":
            self.default = None

    @staticmethod
    def humanize(value, option={}):
        return str(value)

    @staticmethod
    def normalize(value, option={}):
        if isinstance(value, str):
            value = value.strip()
        return value

    def _prompt(self, text):
        prefill = ""
        if self.current_value is not None:
            prefill = self.humanize(self.current_value, self)
        elif self.default is not None:
            prefill = self.humanize(self.default, self)
        self.value = Moulinette.prompt(
            message=text,
            is_password=self.hide_user_input_in_prompt,
            confirm=False,
            prefill=prefill,
            is_multiline=(self.type == "text"),
            autocomplete=self.choices,
            help=_value_for_locale(self.help),
        )

    def ask_if_needed(self):

        if self.visible and not evaluate_simple_js_expression(
            self.visible, context=self.context
        ):
            # FIXME There could be several use case if the question is not displayed:
            # - we doesn't want to give a specific value
            # - we want to keep the previous value
            # - we want the default value
            self.value = self.values[self.name] = None
            return self.values

        for i in range(5):
            # Display question if no value filled or if it's a readonly message
            if Moulinette.interface.type == "cli" and os.isatty(1):
                text_for_user_input_in_cli = self._format_text_for_user_input_in_cli()
                if getattr(self, "readonly", False):
                    Moulinette.display(text_for_user_input_in_cli)
                elif self.value is None:
                    self._prompt(text_for_user_input_in_cli)

            # Apply default value
            class_default = getattr(self, "default_value", None)
            if self.value in [None, ""] and (
                self.default is not None or class_default is not None
            ):
                self.value = class_default if self.default is None else self.default

            try:
                # Normalize and validate
                self.value = self.normalize(self.value, self)
                self._prevalidate()
                # Search for validator in hooks
                validator = f"validate__{self.name}"
                if validator in self.hooks:
                    self.hooks[validator](self)
            except YunohostValidationError as e:
                # If in interactive cli, re-ask the current question
                if i < 4 and Moulinette.interface.type == "cli" and os.isatty(1):
                    logger.error(str(e))
                    self.value = None
                    continue

                # Otherwise raise the ValidationError
                raise

            break

        self.value = self.values[self.name] = self._post_parse_value()

        # Search for post actions in hooks
        post_hook = f"post_ask__{self.name}"
        if post_hook in self.hooks:
            self.values.update(self.hooks[post_hook](self))

        return self.values

    def _prevalidate(self):
        if self.value in [None, ""] and not self.optional:
            raise YunohostValidationError("app_argument_required", name=self.name)

        # we have an answer, do some post checks
        if self.value not in [None, ""]:
            if self.choices and self.value not in self.choices:
                raise YunohostValidationError(
                    "app_argument_choice_invalid",
                    name=self.name,
                    value=self.value,
                    choices=", ".join(self.choices),
                )
            if self.pattern and not re.match(self.pattern["regexp"], str(self.value)):
                raise YunohostValidationError(
                    self.pattern["error"],
                    name=self.name,
                    value=self.value,
                )

    def _format_text_for_user_input_in_cli(self):

        text_for_user_input_in_cli = _value_for_locale(self.ask).format(**self.context)

        if self.choices:

            # Prevent displaying a shitload of choices
            # (e.g. 100+ available users when choosing an app admin...)
            choices = (
                list(self.choices.keys())
                if isinstance(self.choices, dict)
                else self.choices
            )
            choices_to_display = choices[:20]
            remaining_choices = len(choices[20:])

            if remaining_choices > 0:
                choices_to_display += [
                    m18n.n("other_available_options", n=remaining_choices)
                ]

            choices_to_display = " | ".join(choices_to_display)

            text_for_user_input_in_cli += f" [{choices_to_display}]"

        return text_for_user_input_in_cli

    def _post_parse_value(self):
        if not self.redact:
            return self.value

        # Tell the operation_logger to redact all password-type / secret args
        # Also redact the % escaped version of the password that might appear in
        # the 'args' section of metadata (relevant for password with non-alphanumeric char)
        data_to_redact = []
        if self.value and isinstance(self.value, str):
            data_to_redact.append(self.value)
        if self.current_value and isinstance(self.current_value, str):
            data_to_redact.append(self.current_value)
        data_to_redact += [
            urllib.parse.quote(data)
            for data in data_to_redact
            if urllib.parse.quote(data) != data
        ]

        for operation_logger in OperationLogger._instances:
            operation_logger.data_to_redact.extend(data_to_redact)

        return self.value


class StringQuestion(Question):
    argument_type = "string"
    default_value = ""


class EmailQuestion(StringQuestion):
    pattern = {
        "regexp": r"^.+@.+",
        "error": "config_validate_email",  # i18n: config_validate_email
    }


class URLQuestion(StringQuestion):
    pattern = {
        "regexp": r"^https?://.*$",
        "error": "config_validate_url",  # i18n: config_validate_url
    }


class DateQuestion(StringQuestion):
    pattern = {
        "regexp": r"^\d{4}-\d\d-\d\d$",
        "error": "config_validate_date",  # i18n: config_validate_date
    }

    def _prevalidate(self):
        from datetime import datetime

        super()._prevalidate()

        if self.value not in [None, ""]:
            try:
                datetime.strptime(self.value, "%Y-%m-%d")
            except ValueError:
                raise YunohostValidationError("config_validate_date")


class TimeQuestion(StringQuestion):
    pattern = {
        "regexp": r"^(1[12]|0?\d):[0-5]\d$",
        "error": "config_validate_time",  # i18n: config_validate_time
    }


class ColorQuestion(StringQuestion):
    pattern = {
        "regexp": r"^#[ABCDEFabcdef\d]{3,6}$",
        "error": "config_validate_color",  # i18n: config_validate_color
    }


class TagsQuestion(Question):
    argument_type = "tags"

    @staticmethod
    def humanize(value, option={}):
        if isinstance(value, list):
            return ",".join(value)
        return value

    @staticmethod
    def normalize(value, option={}):
        if isinstance(value, list):
            return ",".join(value)
        if isinstance(value, str):
            value = value.strip()
        return value

    def _prevalidate(self):
        values = self.value
        if isinstance(values, str):
            values = values.split(",")
        elif values is None:
            values = []
        for value in values:
            self.value = value
            super()._prevalidate()
        self.value = values

    def _post_parse_value(self):
        if isinstance(self.value, list):
            self.value = ",".join(self.value)
        return super()._post_parse_value()


class PasswordQuestion(Question):
    hide_user_input_in_prompt = True
    argument_type = "password"
    default_value = ""
    forbidden_chars = "{}"

<<<<<<< HEAD
    def __init__(self, question,
                 context: Mapping[str, Any] = {},
                 hooks: Dict[str, Callable] = {}):
=======
    def __init__(
        self, question, context: Mapping[str, Any] = {}, hooks: Dict[str, Callable] = {}
    ):
>>>>>>> 341059d0
        super().__init__(question, context, hooks)
        self.redact = True
        if self.default is not None:
            raise YunohostValidationError(
                "app_argument_password_no_default", name=self.name
            )

    def _prevalidate(self):
        super()._prevalidate()

        if self.value not in [None, ""]:
            if any(char in self.value for char in self.forbidden_chars):
                raise YunohostValidationError(
                    "pattern_password_app", forbidden_chars=self.forbidden_chars
                )

            # If it's an optional argument the value should be empty or strong enough
            from yunohost.utils.password import assert_password_is_strong_enough

            assert_password_is_strong_enough("user", self.value)


class PathQuestion(Question):
    argument_type = "path"
    default_value = ""

    @staticmethod
    def normalize(value, option={}):

        option = option.__dict__ if isinstance(option, Question) else option

        if not value.strip():
            if option.get("optional"):
                return ""
            # Hmpf here we could just have a "else" case
            # but we also want PathQuestion.normalize("") to return "/"
            # (i.e. if no option is provided, hence .get("optional") is None
            elif option.get("optional") is False:
                raise YunohostValidationError(
                    "app_argument_invalid",
                    name=option.get("name"),
                    error="Question is mandatory",
                )

        return "/" + value.strip().strip(" /")


class BooleanQuestion(Question):
    argument_type = "boolean"
    default_value = 0
    yes_answers = ["1", "yes", "y", "true", "t", "on"]
    no_answers = ["0", "no", "n", "false", "f", "off"]

    @staticmethod
    def humanize(value, option={}):

        option = option.__dict__ if isinstance(option, Question) else option

        yes = option.get("yes", 1)
        no = option.get("no", 0)

        value = BooleanQuestion.normalize(value, option)

        if value == yes:
            return "yes"
        if value == no:
            return "no"
        if value is None:
            return ""

        raise YunohostValidationError(
            "app_argument_choice_invalid",
            name=option.get("name"),
            value=value,
            choices="yes/no",
        )

    @staticmethod
    def normalize(value, option={}):

        option = option.__dict__ if isinstance(option, Question) else option

        if isinstance(value, str):
            value = value.strip()

        technical_yes = option.get("yes", 1)
        technical_no = option.get("no", 0)

        no_answers = BooleanQuestion.no_answers
        yes_answers = BooleanQuestion.yes_answers

        assert (
            str(technical_yes).lower() not in no_answers
        ), f"'yes' value can't be in {no_answers}"
        assert (
            str(technical_no).lower() not in yes_answers
        ), f"'no' value can't be in {yes_answers}"

        no_answers += [str(technical_no).lower()]
        yes_answers += [str(technical_yes).lower()]

        strvalue = str(value).lower()

        if strvalue in yes_answers:
            return technical_yes
        if strvalue in no_answers:
            return technical_no

        if strvalue in ["none", ""]:
            return None

        raise YunohostValidationError(
            "app_argument_choice_invalid",
            name=option.get("name"),
            value=strvalue,
            choices="yes/no",
        )

<<<<<<< HEAD
    def __init__(self, question, context: Mapping[str, Any] = {},
                 hooks: Dict[str, Callable] = {}):
=======
    def __init__(
        self, question, context: Mapping[str, Any] = {}, hooks: Dict[str, Callable] = {}
    ):
>>>>>>> 341059d0
        super().__init__(question, context, hooks)
        self.yes = question.get("yes", 1)
        self.no = question.get("no", 0)
        if self.default is None:
            self.default = self.no

    def _format_text_for_user_input_in_cli(self):
        text_for_user_input_in_cli = super()._format_text_for_user_input_in_cli()

        text_for_user_input_in_cli += " [yes | no]"

        return text_for_user_input_in_cli

    def get(self, key, default=None):
        return getattr(self, key, default)


class DomainQuestion(Question):
    argument_type = "domain"

<<<<<<< HEAD
    def __init__(self, question, context: Mapping[str, Any] = {},
                 hooks: Dict[str, Callable] = {}):
=======
    def __init__(
        self, question, context: Mapping[str, Any] = {}, hooks: Dict[str, Callable] = {}
    ):
>>>>>>> 341059d0
        from yunohost.domain import domain_list, _get_maindomain

        super().__init__(question, context, hooks)

        if self.default is None:
            self.default = _get_maindomain()

        self.choices = domain_list()["domains"]

    @staticmethod
    def normalize(value, option={}):
        if value.startswith("https://"):
            value = value[len("https://") :]
        elif value.startswith("http://"):
            value = value[len("http://") :]

        # Remove trailing slashes
        value = value.rstrip("/").lower()

        return value


class UserQuestion(Question):
    argument_type = "user"

<<<<<<< HEAD
    def __init__(self, question, context: Mapping[str, Any] = {},
                 hooks: Dict[str, Callable] = {}):
=======
    def __init__(
        self, question, context: Mapping[str, Any] = {}, hooks: Dict[str, Callable] = {}
    ):
>>>>>>> 341059d0
        from yunohost.user import user_list, user_info
        from yunohost.domain import _get_maindomain

        super().__init__(question, context, hooks)
        self.choices = list(user_list()["users"].keys())

        if not self.choices:
            raise YunohostValidationError(
                "app_argument_invalid",
                name=self.name,
                error="You should create a YunoHost user first.",
            )

        if self.default is None:
            root_mail = "root@%s" % _get_maindomain()
            for user in self.choices:
                if root_mail in user_info(user).get("mail-aliases", []):
                    self.default = user
                    break


class NumberQuestion(Question):
    argument_type = "number"
    default_value = None

<<<<<<< HEAD
    def __init__(self, question, context: Mapping[str, Any] = {},
                 hooks: Dict[str, Callable] = {}):
=======
    def __init__(
        self, question, context: Mapping[str, Any] = {}, hooks: Dict[str, Callable] = {}
    ):
>>>>>>> 341059d0
        super().__init__(question, context, hooks)
        self.min = question.get("min", None)
        self.max = question.get("max", None)
        self.step = question.get("step", None)

    @staticmethod
    def normalize(value, option={}):

        if isinstance(value, int):
            return value

        if isinstance(value, str):
            value = value.strip()

        if isinstance(value, str) and value.isdigit():
            return int(value)

        if value in [None, ""]:
            return value

        option = option.__dict__ if isinstance(option, Question) else option
        raise YunohostValidationError(
            "app_argument_invalid",
            name=option.get("name"),
            error=m18n.n("invalid_number"),
        )

    def _prevalidate(self):
        super()._prevalidate()
        if self.value in [None, ""]:
            return

        if self.min is not None and int(self.value) < self.min:
            raise YunohostValidationError(
                "app_argument_invalid",
                name=self.name,
                error=m18n.n("invalid_number_min", min=self.min),
            )

        if self.max is not None and int(self.value) > self.max:
            raise YunohostValidationError(
                "app_argument_invalid",
                name=self.name,
                error=m18n.n("invalid_number_max", max=self.max),
            )


class DisplayTextQuestion(Question):
    argument_type = "display_text"
    readonly = True

<<<<<<< HEAD
    def __init__(self, question, context: Mapping[str, Any] = {},
                 hooks: Dict[str, Callable] = {}):
=======
    def __init__(
        self, question, context: Mapping[str, Any] = {}, hooks: Dict[str, Callable] = {}
    ):
>>>>>>> 341059d0
        super().__init__(question, context, hooks)

        self.optional = True
        self.style = question.get(
            "style", "info" if question["type"] == "alert" else ""
        )

    def _format_text_for_user_input_in_cli(self):
        text = _value_for_locale(self.ask)

        if self.style in ["success", "info", "warning", "danger"]:
            color = {
                "success": "green",
                "info": "cyan",
                "warning": "yellow",
                "danger": "red",
            }
            prompt = m18n.g(self.style) if self.style != "danger" else m18n.n("danger")
            return colorize(prompt, color[self.style]) + f" {text}"
        else:
            return text


class FileQuestion(Question):
    argument_type = "file"
    upload_dirs: List[str] = []

    @classmethod
    def clean_upload_dirs(cls):
        # Delete files uploaded from API
        for upload_dir in cls.upload_dirs:
            if os.path.exists(upload_dir):
                shutil.rmtree(upload_dir)

<<<<<<< HEAD
    def __init__(self, question, context: Mapping[str, Any] = {},
                 hooks: Dict[str, Callable] = {}):
=======
    def __init__(
        self, question, context: Mapping[str, Any] = {}, hooks: Dict[str, Callable] = {}
    ):
>>>>>>> 341059d0
        super().__init__(question, context, hooks)
        self.accept = question.get("accept", "")

    def _prevalidate(self):
        if self.value is None:
            self.value = self.current_value

        super()._prevalidate()

        if Moulinette.interface.type != "api":
            if not self.value or not os.path.exists(str(self.value)):
                raise YunohostValidationError(
                    "app_argument_invalid",
                    name=self.name,
                    error=m18n.n("file_does_not_exist", path=str(self.value)),
                )

    def _post_parse_value(self):
        from base64 import b64decode

        if not self.value:
            return self.value

        upload_dir = tempfile.mkdtemp(prefix="ynh_filequestion_")
        _, file_path = tempfile.mkstemp(dir=upload_dir)

        FileQuestion.upload_dirs += [upload_dir]

        logger.debug(f"Saving file {self.name} for file question into {file_path}")

        def is_file_path(s):
            return isinstance(s, str) and s.startswith("/") and os.path.exists(s)

        if Moulinette.interface.type != "api" or is_file_path(self.value):
            content = read_file(str(self.value), file_mode="rb")
        else:
            content = b64decode(self.value)

        write_to_file(file_path, content, file_mode="wb")

        self.value = file_path

        return self.value


ARGUMENTS_TYPE_PARSERS = {
    "string": StringQuestion,
    "text": StringQuestion,
    "select": StringQuestion,
    "tags": TagsQuestion,
    "email": EmailQuestion,
    "url": URLQuestion,
    "date": DateQuestion,
    "time": TimeQuestion,
    "color": ColorQuestion,
    "password": PasswordQuestion,
    "path": PathQuestion,
    "boolean": BooleanQuestion,
    "domain": DomainQuestion,
    "user": UserQuestion,
    "number": NumberQuestion,
    "range": NumberQuestion,
    "display_text": DisplayTextQuestion,
    "alert": DisplayTextQuestion,
    "markdown": DisplayTextQuestion,
    "file": FileQuestion,
}


def ask_questions_and_parse_answers(
    raw_questions: Dict,
    prefilled_answers: Union[str, Mapping[str, Any]] = {},
    current_values: Union[str, Mapping[str, Any]] = {},
<<<<<<< HEAD
    hooks: Dict[str, Callable[[], None]] = {}
=======
    hooks: Dict[str, Callable[[], None]] = {},
>>>>>>> 341059d0
) -> List[Question]:
    """Parse arguments store in either manifest.json or actions.json or from a
    config panel against the user answers when they are present.

    Keyword arguments:
        raw_questions     -- the arguments description store in yunohost
                             format from actions.json/toml, manifest.json/toml
                             or config_panel.json/toml
        prefilled_answers -- a url "query-string" such as "domain=yolo.test&path=/foobar&admin=sam"
                             or a dict such as {"domain": "yolo.test", "path": "/foobar", "admin": "sam"}
    """

    if isinstance(prefilled_answers, str):
        # FIXME FIXME : this is not uniform with config_set() which uses parse.qs (no l)
        # parse_qsl parse single values
        # whereas parse.qs return list of values (which is useful for tags, etc)
        # For now, let's not migrate this piece of code to parse_qs
        # Because Aleks believes some bits of the app CI rely on overriding values (e.g. foo=foo&...&foo=bar)
        answers = dict(
            urllib.parse.parse_qsl(prefilled_answers or "", keep_blank_values=True)
        )
    elif isinstance(prefilled_answers, Mapping):
        answers = {**prefilled_answers}
    else:
        answers = {}

    context = {**current_values, **answers}
    out = []

    for raw_question in raw_questions:
        question_class = ARGUMENTS_TYPE_PARSERS[raw_question.get("type", "string")]
        raw_question["value"] = answers.get(raw_question["name"])
        question = question_class(raw_question, context=context, hooks=hooks)
        new_values = question.ask_if_needed()
        answers.update(new_values)
        context.update(new_values)
        out.append(question)

    return out<|MERGE_RESOLUTION|>--- conflicted
+++ resolved
@@ -192,12 +192,8 @@
 class ConfigPanel:
     entity_type = "config"
     save_path_tpl = None
-<<<<<<< HEAD
-    config_path_tpl = "/usr/share/yunohost/other/config_{entity}.toml"
-=======
     config_path_tpl = "/usr/share/yunohost/other/config_{entity_type}.toml"
     save_mode = "full"
->>>>>>> 341059d0
 
     @classmethod
     def list(cls):
@@ -205,11 +201,6 @@
         List available config panel
         """
         try:
-<<<<<<< HEAD
-            entities = [re.match("^" + cls.save_path_tpl.format(entity="(?p<entity>)") + "$", f).group('entity')
-                        for f in glob.glob(cls.save_path_tpl.format(entity="*"))
-                        if os.path.isfile(f)]
-=======
             entities = [
                 re.match(
                     "^" + cls.save_path_tpl.format(entity="(?p<entity>)") + "$", f
@@ -217,7 +208,6 @@
                 for f in glob.glob(cls.save_path_tpl.format(entity="*"))
                 if os.path.isfile(f)
             ]
->>>>>>> 341059d0
         except FileNotFoundError:
             entities = []
         return entities
@@ -226,11 +216,7 @@
         self.entity = entity
         self.config_path = config_path
         if not config_path:
-<<<<<<< HEAD
-            self.config_path = self.config_path_tpl.format(entity=entity)
-=======
             self.config_path = self.config_path_tpl.format(entity=entity, entity_type=self.entity_type)
->>>>>>> 341059d0
         self.save_path = save_path
         if not save_path and self.save_path_tpl:
             self.save_path = self.save_path_tpl.format(entity=entity)
@@ -238,17 +224,6 @@
         self.values = {}
         self.new_values = {}
 
-<<<<<<< HEAD
-        if self.save_path and not creation and not os.path.exists(self.save_path):
-            raise YunohostError(f"{self.entity_type}_doesnt_exists", name=entity)
-        if self.save_path and creation and os.path.exists(self.save_path):
-            raise YunohostError(f"{self.entity_type}_already_exists", name=entity)
-
-        # Search for hooks in the config panel
-        self.hooks = {func: getattr(self, func)
-                   for func in dir(self)
-                   if callable(getattr(self, func)) and re.match("^(validate|post_ask)__", func)}
-=======
         if (
             self.save_path
             and self.save_mode != "diff"
@@ -270,7 +245,6 @@
             if callable(getattr(self, func))
             and re.match("^(validate|post_ask)__", func)
         }
->>>>>>> 341059d0
 
     def get(self, key="", mode="classic"):
         self.filter_key = key or ""
@@ -597,13 +571,6 @@
                 display_header(f"\n# {name}")
 
             # Check and ask unanswered questions
-<<<<<<< HEAD
-            questions = ask_questions_and_parse_answers(
-                section["options"],
-                prefilled_answers=self.args,
-                current_values=self.values,
-                hooks=self.hooks
-=======
             prefilled_answers = self.args.copy()
             prefilled_answers.update(self.new_values)
 
@@ -612,7 +579,6 @@
                 prefilled_answers=prefilled_answers,
                 current_values=self.values,
                 hooks=self.hooks,
->>>>>>> 341059d0
             )
             self.new_values.update(
                 {
@@ -632,11 +598,7 @@
         }
 
     @property
-<<<<<<< HEAD
-    def future_values(self): # TODO put this in ConfigPanel ?
-=======
     def future_values(self):  # TODO put this in ConfigPanel ?
->>>>>>> 341059d0
         return {**self.values, **self.new_values}
 
     def __getattr__(self, name):
@@ -721,18 +683,12 @@
     hide_user_input_in_prompt = False
     pattern: Optional[Dict] = None
 
-<<<<<<< HEAD
-    def __init__(self, question: Dict[str, Any],
-                 context: Mapping[str, Any] = {},
-                 hooks: Dict[str, Callable] = {}):
-=======
     def __init__(
         self,
         question: Dict[str, Any],
         context: Mapping[str, Any] = {},
         hooks: Dict[str, Callable] = {},
     ):
->>>>>>> 341059d0
         self.name = question["name"]
         self.context = context
         self.hooks = hooks
@@ -1001,15 +957,9 @@
     default_value = ""
     forbidden_chars = "{}"
 
-<<<<<<< HEAD
-    def __init__(self, question,
-                 context: Mapping[str, Any] = {},
-                 hooks: Dict[str, Callable] = {}):
-=======
     def __init__(
         self, question, context: Mapping[str, Any] = {}, hooks: Dict[str, Callable] = {}
     ):
->>>>>>> 341059d0
         super().__init__(question, context, hooks)
         self.redact = True
         if self.default is not None:
@@ -1128,14 +1078,9 @@
             choices="yes/no",
         )
 
-<<<<<<< HEAD
-    def __init__(self, question, context: Mapping[str, Any] = {},
-                 hooks: Dict[str, Callable] = {}):
-=======
     def __init__(
         self, question, context: Mapping[str, Any] = {}, hooks: Dict[str, Callable] = {}
     ):
->>>>>>> 341059d0
         super().__init__(question, context, hooks)
         self.yes = question.get("yes", 1)
         self.no = question.get("no", 0)
@@ -1156,14 +1101,9 @@
 class DomainQuestion(Question):
     argument_type = "domain"
 
-<<<<<<< HEAD
-    def __init__(self, question, context: Mapping[str, Any] = {},
-                 hooks: Dict[str, Callable] = {}):
-=======
     def __init__(
         self, question, context: Mapping[str, Any] = {}, hooks: Dict[str, Callable] = {}
     ):
->>>>>>> 341059d0
         from yunohost.domain import domain_list, _get_maindomain
 
         super().__init__(question, context, hooks)
@@ -1189,14 +1129,9 @@
 class UserQuestion(Question):
     argument_type = "user"
 
-<<<<<<< HEAD
-    def __init__(self, question, context: Mapping[str, Any] = {},
-                 hooks: Dict[str, Callable] = {}):
-=======
     def __init__(
         self, question, context: Mapping[str, Any] = {}, hooks: Dict[str, Callable] = {}
     ):
->>>>>>> 341059d0
         from yunohost.user import user_list, user_info
         from yunohost.domain import _get_maindomain
 
@@ -1222,14 +1157,9 @@
     argument_type = "number"
     default_value = None
 
-<<<<<<< HEAD
-    def __init__(self, question, context: Mapping[str, Any] = {},
-                 hooks: Dict[str, Callable] = {}):
-=======
     def __init__(
         self, question, context: Mapping[str, Any] = {}, hooks: Dict[str, Callable] = {}
     ):
->>>>>>> 341059d0
         super().__init__(question, context, hooks)
         self.min = question.get("min", None)
         self.max = question.get("max", None)
@@ -1281,14 +1211,9 @@
     argument_type = "display_text"
     readonly = True
 
-<<<<<<< HEAD
-    def __init__(self, question, context: Mapping[str, Any] = {},
-                 hooks: Dict[str, Callable] = {}):
-=======
     def __init__(
         self, question, context: Mapping[str, Any] = {}, hooks: Dict[str, Callable] = {}
     ):
->>>>>>> 341059d0
         super().__init__(question, context, hooks)
 
         self.optional = True
@@ -1323,14 +1248,9 @@
             if os.path.exists(upload_dir):
                 shutil.rmtree(upload_dir)
 
-<<<<<<< HEAD
-    def __init__(self, question, context: Mapping[str, Any] = {},
-                 hooks: Dict[str, Callable] = {}):
-=======
     def __init__(
         self, question, context: Mapping[str, Any] = {}, hooks: Dict[str, Callable] = {}
     ):
->>>>>>> 341059d0
         super().__init__(question, context, hooks)
         self.accept = question.get("accept", "")
 
@@ -1404,11 +1324,7 @@
     raw_questions: Dict,
     prefilled_answers: Union[str, Mapping[str, Any]] = {},
     current_values: Union[str, Mapping[str, Any]] = {},
-<<<<<<< HEAD
-    hooks: Dict[str, Callable[[], None]] = {}
-=======
     hooks: Dict[str, Callable[[], None]] = {},
->>>>>>> 341059d0
 ) -> List[Question]:
     """Parse arguments store in either manifest.json or actions.json or from a
     config panel against the user answers when they are present.
