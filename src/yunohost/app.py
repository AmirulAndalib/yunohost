# -*- coding: utf-8 -*-

""" License

    Copyright (C) 2013 YunoHost

    This program is free software; you can redistribute it and/or modify
    it under the terms of the GNU Affero General Public License as published
    by the Free Software Foundation, either version 3 of the License, or
    (at your option) any later version.

    This program is distributed in the hope that it will be useful,
    but WITHOUT ANY WARRANTY; without even the implied warranty of
    MERCHANTABILITY or FITNESS FOR A PARTICULAR PURPOSE.  See the
    GNU Affero General Public License for more details.

    You should have received a copy of the GNU Affero General Public License
    along with this program; if not, see http://www.gnu.org/licenses

"""

""" yunohost_app.py

    Manage apps
"""
import os
import json
import shutil
import yaml
import time
import re
import urlparse
import subprocess
import glob
import pwd
import grp
from collections import OrderedDict
from datetime import datetime

from moulinette import msignals, m18n, msettings
from yunohost.utils.error import YunohostError
from moulinette.utils.log import getActionLogger
from moulinette.utils.filesystem import read_json

from yunohost.service import service_log, _run_service_command
from yunohost.utils import packages
from yunohost.log import is_unit_operation, OperationLogger

logger = getActionLogger('yunohost.app')

REPO_PATH = '/var/cache/yunohost/repo'
APPS_PATH = '/usr/share/yunohost/apps'
APPS_SETTING_PATH = '/etc/yunohost/apps/'
INSTALL_TMP = '/var/cache/yunohost'
APP_TMP_FOLDER = INSTALL_TMP + '/from_file'
APPSLISTS_JSON = '/etc/yunohost/appslists.json'

re_github_repo = re.compile(
    r'^(http[s]?://|git@)github.com[/:]'
    '(?P<owner>[\w\-_]+)/(?P<repo>[\w\-_]+)(.git)?'
    '(/tree/(?P<tree>.+))?'
)

re_app_instance_name = re.compile(
    r'^(?P<appid>[\w-]+?)(__(?P<appinstancenb>[1-9][0-9]*))?$'
)


def app_listlists():
    """
    List fetched lists

    """

    # Migrate appslist system if needed
    # XXX move to a migration when those are implemented
    if _using_legacy_appslist_system():
        _migrate_appslist_system()

    # Get the list
    appslist_list = _read_appslist_list()

    # Convert 'lastUpdate' timestamp to datetime
    for name, infos in appslist_list.items():
        if infos["lastUpdate"] is None:
            infos["lastUpdate"] = 0
        infos["lastUpdate"] = datetime.utcfromtimestamp(infos["lastUpdate"])

    return appslist_list


def app_fetchlist(url=None, name=None):
    """
    Fetch application list(s) from app server. By default, fetch all lists.

    Keyword argument:
        name -- Name of the list
        url -- URL of remote JSON list
    """
    if not url.endswith(".json"):
        raise YunohostError("This is not a valid application list url. It should end with .json.")

    # If needed, create folder where actual appslists are stored
    if not os.path.exists(REPO_PATH):
        os.makedirs(REPO_PATH)

    # Migrate appslist system if needed
    # XXX move that to a migration once they are finished
    if _using_legacy_appslist_system():
        _migrate_appslist_system()

    # Read the list of appslist...
    appslists = _read_appslist_list()

    # Determine the list of appslist to be fetched
    appslists_to_be_fetched = []

    # If a url and and a name is given, try to register new list,
    # the fetch only this list
    if url is not None:
        if name:
            operation_logger = OperationLogger('app_fetchlist')
            operation_logger.start()
            _register_new_appslist(url, name)
            # Refresh the appslists dict
            appslists = _read_appslist_list()
            appslists_to_be_fetched = [name]
            operation_logger.success()
        else:
            raise YunohostError('custom_appslist_name_required')

    # If a name is given, look for an appslist with that name and fetch it
    elif name is not None:
        if name not in appslists.keys():
            raise YunohostError('appslist_unknown', appslist=name)
        else:
            appslists_to_be_fetched = [name]

    # Otherwise, fetch all lists
    else:
        appslists_to_be_fetched = appslists.keys()

    import requests  # lazy loading this module for performance reasons
    # Fetch all appslists to be fetched
    for name in appslists_to_be_fetched:

        url = appslists[name]["url"]

        logger.debug("Attempting to fetch list %s at %s" % (name, url))

        # Download file
        try:
            appslist_request = requests.get(url, timeout=30)
        except requests.exceptions.SSLError:
            logger.error(m18n.n('appslist_retrieve_error',
                                appslist=name,
                                error="SSL connection error"))
            continue
        except Exception as e:
            logger.error(m18n.n('appslist_retrieve_error',
                                appslist=name,
                                error=str(e)))
            continue
        if appslist_request.status_code != 200:
            logger.error(m18n.n('appslist_retrieve_error',
                                appslist=name,
                                error="Server returned code %s " %
                                str(appslist_request.status_code)))
            continue

        # Validate app list format
        # TODO / Possible improvement : better validation for app list (check
        # that json fields actually look like an app list and not any json
        # file)
        appslist = appslist_request.text
        try:
            json.loads(appslist)
        except ValueError as e:
            logger.error(m18n.n('appslist_retrieve_bad_format',
                                appslist=name))
            continue

        # Write app list to file
        list_file = '%s/%s.json' % (REPO_PATH, name)
        try:
            with open(list_file, "w") as f:
                f.write(appslist)
        except Exception as e:
            raise YunohostError("Error while writing appslist %s: %s" % (name, str(e)), raw_msg=True)

        now = int(time.time())
        appslists[name]["lastUpdate"] = now

        logger.success(m18n.n('appslist_fetched', appslist=name))

    # Write updated list of appslist
    _write_appslist_list(appslists)


@is_unit_operation()
def app_removelist(operation_logger, name):
    """
    Remove list from the repositories

    Keyword argument:
        name -- Name of the list to remove

    """
    appslists = _read_appslist_list()

    # Make sure we know this appslist
    if name not in appslists.keys():
        raise YunohostError('appslist_unknown', appslist=name)

    operation_logger.start()

    # Remove json
    json_path = '%s/%s.json' % (REPO_PATH, name)
    if os.path.exists(json_path):
        os.remove(json_path)

    # Forget about this appslist
    del appslists[name]
    _write_appslist_list(appslists)

    logger.success(m18n.n('appslist_removed', appslist=name))


def app_list(filter=None, raw=False, installed=False, with_backup=False):
    """
    List apps

    Keyword argument:
        filter -- Name filter of app_id or app_name
        offset -- Starting number for app fetching
        limit -- Maximum number of app fetched
        raw -- Return the full app_dict
        installed -- Return only installed apps
        with_backup -- Return only apps with backup feature (force --installed filter)

    """
    installed = with_backup or installed

    app_dict = {}
    list_dict = {} if raw else []

    appslists = _read_appslist_list()

    for appslist in appslists.keys():

        json_path = "%s/%s.json" % (REPO_PATH, appslist)
        if not os.path.exists(json_path):
            app_fetchlist(name=appslist)

        with open(json_path) as json_list:
            for app, info in json.loads(str(json_list.read())).items():
                if app not in app_dict:
                    info['repository'] = appslist
                    app_dict[app] = info

    # Get app list from the app settings directory
    for app in os.listdir(APPS_SETTING_PATH):
        if app not in app_dict:
            # Handle multi-instance case like wordpress__2
            if '__' in app:
                original_app = app[:app.index('__')]
                if original_app in app_dict:
                    app_dict[app] = app_dict[original_app]
                    continue
                # FIXME : What if it's not !?!?

            with open(os.path.join(APPS_SETTING_PATH, app, 'manifest.json')) as json_manifest:
                app_dict[app] = {"manifest": json.load(json_manifest)}

            app_dict[app]['repository'] = None

    # Sort app list
    sorted_app_list = sorted(app_dict.keys())

    for app_id in sorted_app_list:

        app_info_dict = app_dict[app_id]

        # Apply filter if there's one
        if (filter and
           (filter not in app_id) and
           (filter not in app_info_dict['manifest']['name'])):
            continue

        # Ignore non-installed app if user wants only installed apps
        app_installed = _is_installed(app_id)
        if installed and not app_installed:
            continue

        # Ignore apps which don't have backup/restore script if user wants
        # only apps with backup features
        if with_backup and (
            not os.path.isfile(APPS_SETTING_PATH + app_id + '/scripts/backup') or
            not os.path.isfile(APPS_SETTING_PATH + app_id + '/scripts/restore')
        ):
            continue

        if raw:
            app_info_dict['installed'] = app_installed
            if app_installed:
                app_info_dict['status'] = _get_app_status(app_id)

            # dirty: we used to have manifest containing multi_instance value in form of a string
            # but we've switched to bool, this line ensure retrocompatibility
            app_info_dict["manifest"]["multi_instance"] = is_true(app_info_dict["manifest"].get("multi_instance", False))

            list_dict[app_id] = app_info_dict

        else:
            label = None
            if app_installed:
                app_info_dict_raw = app_info(app=app_id, raw=True)
                label = app_info_dict_raw['settings']['label']

            list_dict.append({
                'id': app_id,
                'name': app_info_dict['manifest']['name'],
                'label': label,
                'description': _value_for_locale(app_info_dict['manifest']['description']),
                # FIXME: Temporarly allow undefined license
                'license': app_info_dict['manifest'].get('license', m18n.n('license_undefined')),
                'installed': app_installed
            })

    return {'apps': list_dict} if not raw else list_dict


def app_info(app, show_status=False, raw=False):
    """
    Get app info

    Keyword argument:
        app -- Specific app ID
        show_status -- Show app installation status
        raw -- Return the full app_dict

    """
    if not _is_installed(app):
        raise YunohostError('app_not_installed', app=app)

    app_setting_path = APPS_SETTING_PATH + app

    if raw:
        ret = app_list(filter=app, raw=True)[app]
        ret['settings'] = _get_app_settings(app)

        # Determine upgradability
        # In case there is neither update_time nor install_time, we assume the app can/has to be upgraded
        local_update_time = ret['settings'].get('update_time', ret['settings'].get('install_time', 0))

        if 'lastUpdate' not in ret or 'git' not in ret:
            upgradable = "url_required"
        elif ret['lastUpdate'] > local_update_time:
            upgradable = "yes"
        else:
            upgradable = "no"

        ret['upgradable'] = upgradable
        ret['change_url'] = os.path.exists(os.path.join(app_setting_path, "scripts", "change_url"))

        return ret

    # Retrieve manifest and status
    with open(app_setting_path + '/manifest.json') as f:
        manifest = json.loads(str(f.read()))
    status = _get_app_status(app, format_date=True)

    info = {
        'name': manifest['name'],
        'description': _value_for_locale(manifest['description']),
        # FIXME: Temporarly allow undefined license
        'license': manifest.get('license', m18n.n('license_undefined')),
        # FIXME: Temporarly allow undefined version
        'version': manifest.get('version', '-'),
        # TODO: Add more info
    }
    if show_status:
        info['status'] = status
    return info


def app_map(auth, app=None, raw=False, user=None):
    """
    List apps by domain

    Keyword argument:
        user -- Allowed app map for a user
        raw -- Return complete dict
        app -- Specific app to map

    """
    from yunohost.permission import user_permission_list

    apps = []
    result = {}

    if app is not None:
        if not _is_installed(app):
            raise YunohostError('app_not_installed', app=app)
        apps = [app, ]
    else:
        apps = os.listdir(APPS_SETTING_PATH)

    for app_id in apps:
        app_settings = _get_app_settings(app_id)
        if not app_settings:
            continue
        if 'domain' not in app_settings:
            continue
        if 'no_sso' in app_settings:  # I don't think we need to check for the value here
            continue
        if user is not None:
            if not auth.search(base='ou=permission,dc=yunohost,dc=org',
                               filter='(&(objectclass=permissionYnh)(cn=main.%s)(inheritPermission=uid=%s,ou=users,dc=yunohost,dc=org))' % (app_id, user),
                               attrs=['cn']):
                continue

        domain = app_settings['domain']
        path = app_settings.get('path', '/')

        if raw:
            if domain not in result:
                result[domain] = {}
            result[domain][path] = {
                'label': app_settings['label'],
                'id': app_settings['id']
            }
        else:
            result[domain + path] = app_settings['label']

    return result


@is_unit_operation()
def app_change_url(operation_logger, auth, app, domain, path):
    """
    Modify the URL at which an application is installed.

    Keyword argument:
        app -- Taget app instance name
        domain -- New app domain on which the application will be moved
        path -- New path at which the application will be move

    """
    from yunohost.hook import hook_exec, hook_callback
    from yunohost.domain import _normalize_domain_path, _get_conflicting_apps
    from yunohost.permission import permission_update

    installed = _is_installed(app)
    if not installed:
        raise YunohostError('app_not_installed', app=app)

    if not os.path.exists(os.path.join(APPS_SETTING_PATH, app, "scripts", "change_url")):
        raise YunohostError("app_change_no_change_url_script", app_name=app)

    old_domain = app_setting(app, "domain")
    old_path = app_setting(app, "path")

    # Normalize path and domain format
    old_domain, old_path = _normalize_domain_path(old_domain, old_path)
    domain, path = _normalize_domain_path(domain, path)

    if (domain, path) == (old_domain, old_path):
        raise YunohostError("app_change_url_identical_domains", domain=domain, path=path)

    # Check the url is available
    conflicts = _get_conflicting_apps(auth, domain, path, ignore_app=app)
    if conflicts:
        apps = []
        for path, app_id, app_label in conflicts:
            apps.append(" * {domain:s}{path:s} → {app_label:s} ({app_id:s})".format(
                domain=domain,
                path=path,
                app_id=app_id,
                app_label=app_label,
            ))
        raise YunohostError('app_location_unavailable', apps="\n".join(apps))

    manifest = json.load(open(os.path.join(APPS_SETTING_PATH, app, "manifest.json")))

    # Retrieve arguments list for change_url script
    # TODO: Allow to specify arguments
    args_odict = _parse_args_from_manifest(manifest, 'change_url', auth=auth)
    args_list = args_odict.values()
    args_list.append(app)

    # Prepare env. var. to pass to script
    env_dict = _make_environment_dict(args_odict)
    app_id, app_instance_nb = _parse_app_instance_name(app)
    env_dict["YNH_APP_ID"] = app_id
    env_dict["YNH_APP_INSTANCE_NAME"] = app
    env_dict["YNH_APP_INSTANCE_NUMBER"] = str(app_instance_nb)

    env_dict["YNH_APP_OLD_DOMAIN"] = old_domain
    env_dict["YNH_APP_OLD_PATH"] = old_path
    env_dict["YNH_APP_NEW_DOMAIN"] = domain
    env_dict["YNH_APP_NEW_PATH"] = path

    if domain != old_domain:
        operation_logger.related_to.append(('domain', old_domain))
    operation_logger.extra.update({'env': env_dict})
    operation_logger.start()

    if os.path.exists(os.path.join(APP_TMP_FOLDER, "scripts")):
        shutil.rmtree(os.path.join(APP_TMP_FOLDER, "scripts"))

    shutil.copytree(os.path.join(APPS_SETTING_PATH, app, "scripts"),
                    os.path.join(APP_TMP_FOLDER, "scripts"))

    if os.path.exists(os.path.join(APP_TMP_FOLDER, "conf")):
        shutil.rmtree(os.path.join(APP_TMP_FOLDER, "conf"))

    shutil.copytree(os.path.join(APPS_SETTING_PATH, app, "conf"),
                    os.path.join(APP_TMP_FOLDER, "conf"))

    # Execute App change_url script
    os.system('chown -R admin: %s' % INSTALL_TMP)
    os.system('chmod +x %s' % os.path.join(os.path.join(APP_TMP_FOLDER, "scripts")))
    os.system('chmod +x %s' % os.path.join(os.path.join(APP_TMP_FOLDER, "scripts", "change_url")))

    if hook_exec(os.path.join(APP_TMP_FOLDER, 'scripts/change_url'),
                 args=args_list, env=env_dict) != 0:
        msg = "Failed to change '%s' url." % app
        logger.error(msg)
        operation_logger.error(msg)

        # restore values modified by app_checkurl
        # see begining of the function
        app_setting(app, "domain", value=old_domain)
        app_setting(app, "path", value=old_path)
        return

    # this should idealy be done in the change_url script but let's avoid common mistakes
    app_setting(app, 'domain', value=domain)
    app_setting(app, 'path', value=path)

    permission_update(auth, app, permission="main", add_url=[domain+path], remove_url=[old_domain+old_path], sync_perm=True)

    # avoid common mistakes
    if _run_service_command("reload", "nginx") == False:
        # grab nginx errors
        # the "exit 0" is here to avoid check_output to fail because 'nginx -t'
        # will return != 0 since we are in a failed state
        nginx_errors = subprocess.check_output("nginx -t; exit 0",
                                               stderr=subprocess.STDOUT,
                                               shell=True).rstrip()

        raise YunohostError("app_change_url_failed_nginx_reload", nginx_errors=nginx_errors)

    logger.success(m18n.n("app_change_url_success",
                          app=app, domain=domain, path=path))

    hook_callback('post_app_change_url', args=args_list, env=env_dict)


def app_upgrade(auth, app=[], url=None, file=None):
    """
    Upgrade app

    Keyword argument:
        file -- Folder or tarball for upgrade
        app -- App(s) to upgrade (default all)
        url -- Git url to fetch for upgrade

    """
    if packages.dpkg_is_broken():
        raise YunohostError("dpkg_is_broken")

    from yunohost.hook import hook_add, hook_remove, hook_exec, hook_callback
    from yunohost.permission import permission_sync_to_user

    # Retrieve interface
    is_api = msettings.get('interface') == 'api'

    try:
        app_list()
    except YunohostError:
        raise YunohostError('app_no_upgrade')

    not_upgraded_apps = []

    apps = app
    # If no app is specified, upgrade all apps
    if not apps:
        # FIXME : not sure what's supposed to happen if there is a url and a file but no apps...
        if not url and not file:
            apps = [app["id"] for app in app_list(installed=True)["apps"]]
    elif not isinstance(app, list):
        apps = [app]

    # Remove possible duplicates
    apps = [app for i,app in enumerate(apps) if apps not in apps[:i]]

    # Abort if any of those app is in fact not installed..
    for app in [app for app in apps if not _is_installed(app)]:
        raise YunohostError('app_not_installed', app=app)

    if len(apps) == 0:
        raise YunohostError('app_no_upgrade')
    if len(apps) > 1:
        logger.info(m18n.n("app_upgrade_several_apps", apps=", ".join(apps)))

    for app_instance_name in apps:
        logger.info(m18n.n('app_upgrade_app_name', app=app_instance_name))

        app_dict = app_info(app_instance_name, raw=True)

        if file:
            manifest, extracted_app_folder = _extract_app_from_file(file)
        elif url:
            manifest, extracted_app_folder = _fetch_app_from_git(url)
        elif app_dict["upgradable"] == "url_required":
            logger.warning(m18n.n('custom_app_url_required', app=app_instance_name))
            continue
        elif app_dict["upgradable"] == "yes":
            manifest, extracted_app_folder = _fetch_app_from_git(app_instance_name)
        else:
            logger.success(m18n.n('app_already_up_to_date', app=app_instance_name))
            continue

        # Check requirements
        _check_manifest_requirements(manifest, app_instance_name=app_instance_name)

        app_setting_path = APPS_SETTING_PATH + '/' + app_instance_name

        # Retrieve current app status
        status = _get_app_status(app_instance_name)
        status['remote'] = manifest.get('remote', None)

        # Retrieve arguments list for upgrade script
        # TODO: Allow to specify arguments
        args_odict = _parse_args_from_manifest(manifest, 'upgrade', auth=auth)
        args_list = args_odict.values()
        args_list.append(app_instance_name)

        # Prepare env. var. to pass to script
        env_dict = _make_environment_dict(args_odict)
        app_id, app_instance_nb = _parse_app_instance_name(app_instance_name)
        env_dict["YNH_APP_ID"] = app_id
        env_dict["YNH_APP_INSTANCE_NAME"] = app_instance_name
        env_dict["YNH_APP_INSTANCE_NUMBER"] = str(app_instance_nb)

        # Start register change on system
        related_to = [('app', app_instance_name)]
        operation_logger = OperationLogger('app_upgrade', related_to, env=env_dict)
        operation_logger.start()

        # Apply dirty patch to make php5 apps compatible with php7
        _patch_php5(extracted_app_folder)

        # Execute App upgrade script
        os.system('chown -hR admin: %s' % INSTALL_TMP)
        if hook_exec(extracted_app_folder + '/scripts/upgrade',
                     args=args_list, env=env_dict) != 0:
            msg = m18n.n('app_upgrade_failed', app=app_instance_name)
            not_upgraded_apps.append(app_instance_name)
            logger.error(msg)
            operation_logger.error(msg)
        else:
            now = int(time.time())
            # TODO: Move install_time away from app_setting
            app_setting(app_instance_name, 'update_time', now)
            status['upgraded_at'] = now

            # Clean hooks and add new ones
            hook_remove(app_instance_name)
            if 'hooks' in os.listdir(extracted_app_folder):
                for hook in os.listdir(extracted_app_folder + '/hooks'):
                    hook_add(app_instance_name, extracted_app_folder + '/hooks/' + hook)

            # Store app status
            with open(app_setting_path + '/status.json', 'w+') as f:
                json.dump(status, f)

            # Replace scripts and manifest and conf (if exists)
            os.system('rm -rf "%s/scripts" "%s/manifest.json %s/conf"' % (app_setting_path, app_setting_path, app_setting_path))
            os.system('mv "%s/manifest.json" "%s/scripts" %s' % (extracted_app_folder, extracted_app_folder, app_setting_path))

            for file_to_copy in ["actions.json", "config_panel.json", "conf"]:
                if os.path.exists(os.path.join(extracted_app_folder, file_to_copy)):
                    os.system('cp -R %s/%s %s' % (extracted_app_folder, file_to_copy, app_setting_path))

            # So much win
            logger.success(m18n.n('app_upgraded', app=app_instance_name))

            hook_callback('post_app_upgrade', args=args_list, env=env_dict)
            operation_logger.success()

    if not_upgraded_apps:
        raise YunohostError('app_not_upgraded', apps=', '.join(not_upgraded_apps))

    permission_sync_to_user(auth)

    logger.success(m18n.n('upgrade_complete'))

    # Return API logs if it is an API call
    if is_api:
        return {"log": service_log('yunohost-api', number="100").values()[0]}


@is_unit_operation()
def app_install(operation_logger, auth, app, label=None, args=None, no_remove_on_failure=False, force=False):
    """
    Install apps

    Keyword argument:
        app -- Name, local path or git URL of the app to install
        label -- Custom name for the app
        args -- Serialize arguments for app installation
        no_remove_on_failure -- Debug option to avoid removing the app on a failed installation
        force -- Do not ask for confirmation when installing experimental / low-quality apps
    """
    if packages.dpkg_is_broken():
        raise YunohostError("dpkg_is_broken")

    from yunohost.hook import hook_add, hook_remove, hook_exec, hook_callback
    from yunohost.log import OperationLogger
    from yunohost.permission import permission_add, permission_update, permission_remove, permission_sync_to_user

    # Fetch or extract sources
    try:
        os.listdir(INSTALL_TMP)
    except OSError:
        os.makedirs(INSTALL_TMP)

    status = {
        'installed_at': int(time.time()),
        'upgraded_at': None,
        'remote': {
            'type': None,
        },
    }

    def confirm_install(confirm):

        # Ignore if there's nothing for confirm (good quality app), if --force is used
        # or if request on the API (confirm already implemented on the API side)
        if confirm is None or force or msettings.get('interface') == 'api':
            return

        answer = msignals.prompt(m18n.n('confirm_app_install_' + confirm,
                                   answers='Y/N'))
        if answer.upper() != "Y":
            raise YunohostError("aborting")

    raw_app_list = app_list(raw=True)

    if app in raw_app_list or ('@' in app) or ('http://' in app) or ('https://' in app):
        if app in raw_app_list:
            state = raw_app_list[app].get("state", "notworking")
            level = raw_app_list[app].get("level", None)
            confirm = "danger"
            if state in ["working", "validated"]:
                if isinstance(level, int) and level >= 3:
                    confirm = None
                elif isinstance(level, int) and level > 0:
                    confirm = "warning"
        else:
            confirm = "thirdparty"

        confirm_install(confirm)

        manifest, extracted_app_folder = _fetch_app_from_git(app)
    elif os.path.exists(app):
        confirm_install("thirdparty")
        manifest, extracted_app_folder = _extract_app_from_file(app)
    else:
        raise YunohostError('app_unknown')
    status['remote'] = manifest.get('remote', {})

    # Check ID
    if 'id' not in manifest or '__' in manifest['id']:
        raise YunohostError('app_id_invalid')

    app_id = manifest['id']

    # Check requirements
    _check_manifest_requirements(manifest, app_id)

    # Check if app can be forked
    instance_number = _installed_instance_number(auth, app_id, last=True) + 1
    if instance_number > 1:
        if 'multi_instance' not in manifest or not is_true(manifest['multi_instance']):
            raise YunohostError('app_already_installed', app=app_id)

        # Change app_id to the forked app id
        app_instance_name = app_id + '__' + str(instance_number)
    else:
        app_instance_name = app_id

    # Retrieve arguments list for install script
    args_dict = {} if not args else \
        dict(urlparse.parse_qsl(args, keep_blank_values=True))
    args_odict = _parse_args_from_manifest(manifest, 'install', args=args_dict, auth=auth)
    args_list = args_odict.values()
    args_list.append(app_instance_name)

    # Prepare env. var. to pass to script
    env_dict = _make_environment_dict(args_odict)
    env_dict["YNH_APP_ID"] = app_id
    env_dict["YNH_APP_INSTANCE_NAME"] = app_instance_name
    env_dict["YNH_APP_INSTANCE_NUMBER"] = str(instance_number)

    # Start register change on system
    operation_logger.extra.update({'env': env_dict})
    operation_logger.related_to = [s for s in operation_logger.related_to if s[0] != "app"]
    operation_logger.related_to.append(("app", app_id))
    operation_logger.start()

    logger.info(m18n.n("app_start_install", app=app_id))

    # Create app directory
    app_setting_path = os.path.join(APPS_SETTING_PATH, app_instance_name)
    if os.path.exists(app_setting_path):
        shutil.rmtree(app_setting_path)
    os.makedirs(app_setting_path)

    # Set initial app settings
    app_settings = {
        'id': app_instance_name,
        'label': label if label else manifest['name'],
    }
    # TODO: Move install_time away from app settings
    app_settings['install_time'] = status['installed_at']
    _set_app_settings(app_instance_name, app_settings)

    # Apply dirty patch to make php5 apps compatible with php7
    _patch_php5(extracted_app_folder)

    os.system('chown -R admin: ' + extracted_app_folder)

    # Execute App install script
    os.system('chown -hR admin: %s' % INSTALL_TMP)
    # Move scripts and manifest to the right place
    os.system('cp %s/manifest.json %s' % (extracted_app_folder, app_setting_path))
    os.system('cp -R %s/scripts %s' % (extracted_app_folder, app_setting_path))

    for file_to_copy in ["actions.json", "config_panel.json", "conf"]:
        if os.path.exists(os.path.join(extracted_app_folder, file_to_copy)):
            os.system('cp -R %s/%s %s' % (extracted_app_folder, file_to_copy, app_setting_path))

    # Create permission before the install (useful if the install script redefine the permission)
    permission_add(auth, app=app_instance_name, permission="main")

    # Execute the app install script
    install_retcode = 1
    try:
        install_retcode = hook_exec(
            os.path.join(extracted_app_folder, 'scripts/install'),
            args=args_list, env=env_dict
        )
    except (KeyboardInterrupt, EOFError):
        install_retcode = -1
    except Exception:
        import traceback
        logger.exception(m18n.n('unexpected_error', error=u"\n" + traceback.format_exc()))
    finally:
        if install_retcode != 0:
            error_msg = operation_logger.error(m18n.n('unexpected_error', error='shell command return code: %s' % install_retcode))
            if not no_remove_on_failure:
                # Setup environment for remove script
                env_dict_remove = {}
                env_dict_remove["YNH_APP_ID"] = app_id
                env_dict_remove["YNH_APP_INSTANCE_NAME"] = app_instance_name
                env_dict_remove["YNH_APP_INSTANCE_NUMBER"] = str(instance_number)

                # Execute remove script
                operation_logger_remove = OperationLogger('remove_on_failed_install',
                                                          [('app', app_instance_name)],
                                                          env=env_dict_remove)
                operation_logger_remove.start()

                remove_retcode = hook_exec(
                    os.path.join(extracted_app_folder, 'scripts/remove'),
                    args=[app_instance_name], env=env_dict_remove
                )
                # Remove all permission in LDAP
                result = auth.search(base='ou=permission,dc=yunohost,dc=org',
                                    filter='(&(objectclass=permissionYnh)(cn=*.%s))' % app_instance_name, attrs=['cn'])
                permission_list = [p['cn'][0] for p in result]
                for l in permission_list:
                    permission_remove(auth, app_instance_name, l.split('.')[0], force=True)

                if remove_retcode != 0:
                    msg = m18n.n('app_not_properly_removed',
                                 app=app_instance_name)
                    logger.warning(msg)
                    operation_logger_remove.error(msg)
                else:
                    operation_logger_remove.success()

            # Clean tmp folders
            shutil.rmtree(app_setting_path)
            shutil.rmtree(extracted_app_folder)

            app_ssowatconf(auth)

            if packages.dpkg_is_broken():
                logger.error(m18n.n("this_action_broke_dpkg"))

            if install_retcode == -1:
                msg = m18n.n('operation_interrupted') + " " + error_msg
                raise YunohostError(msg, raw_msg=True)
            msg = error_msg
            raise YunohostError(msg, raw_msg=True)

    # Clean hooks and add new ones
    hook_remove(app_instance_name)
    if 'hooks' in os.listdir(extracted_app_folder):
        for file in os.listdir(extracted_app_folder + '/hooks'):
            hook_add(app_instance_name, extracted_app_folder + '/hooks/' + file)

    # Store app status
    with open(app_setting_path + '/status.json', 'w+') as f:
        json.dump(status, f)

    # Clean and set permissions
    shutil.rmtree(extracted_app_folder)
    os.system('chmod -R 400 %s' % app_setting_path)
    os.system('chown -R root: %s' % app_setting_path)
    os.system('chown -R admin: %s/scripts' % app_setting_path)

    # Add path in permission if it's defined in the app install script
    app_settings = _get_app_settings(app_instance_name)
    domain = app_settings.get('domain', None)
    path = app_settings.get('path', None)
    if domain and path:
        permission_update(auth, app_instance_name, permission="main", add_url=[domain+path], sync_perm=False)

    permission_sync_to_user(auth)

    logger.success(m18n.n('installation_complete'))

    hook_callback('post_app_install', args=args_list, env=env_dict)


@is_unit_operation()
def app_remove(operation_logger, auth, app):
    """
    Remove app

    Keyword argument:
        app -- App(s) to delete

    """
    from yunohost.hook import hook_exec, hook_remove, hook_callback
    from yunohost.permission import permission_remove, permission_sync_to_user
    if not _is_installed(app):
        raise YunohostError('app_not_installed', app=app)

    operation_logger.start()

    logger.info(m18n.n("app_start_remove", app=app))

    app_setting_path = APPS_SETTING_PATH + app

    # TODO: display fail messages from script
    try:
        shutil.rmtree('/tmp/yunohost_remove')
    except:
        pass

    # Apply dirty patch to make php5 apps compatible with php7 (e.g. the remove
    # script might date back from jessie install)
    _patch_php5(app_setting_path)

    os.system('cp -a %s /tmp/yunohost_remove && chown -hR admin: /tmp/yunohost_remove' % app_setting_path)
    os.system('chown -R admin: /tmp/yunohost_remove')
    os.system('chmod -R u+rX /tmp/yunohost_remove')

    args_list = [app]

    env_dict = {}
    app_id, app_instance_nb = _parse_app_instance_name(app)
    env_dict["YNH_APP_ID"] = app_id
    env_dict["YNH_APP_INSTANCE_NAME"] = app
    env_dict["YNH_APP_INSTANCE_NUMBER"] = str(app_instance_nb)
    operation_logger.extra.update({'env': env_dict})
    operation_logger.flush()

    if hook_exec('/tmp/yunohost_remove/scripts/remove', args=args_list,
                 env=env_dict) == 0:
        logger.success(m18n.n('app_removed', app=app))

        hook_callback('post_app_remove', args=args_list, env=env_dict)

    if os.path.exists(app_setting_path):
        shutil.rmtree(app_setting_path)
    shutil.rmtree('/tmp/yunohost_remove')
    hook_remove(app)

<<<<<<< HEAD
    # Remove all permission in LDAP
    result = auth.search(base='ou=permission,dc=yunohost,dc=org',
                         filter='(&(objectclass=permissionYnh)(cn=*.%s))' % app, attrs=['cn'])
    permission_list = [p['cn'][0] for p in result]
    for l in permission_list:
        permission_remove(auth, app, l.split('.')[0], force=True, sync_perm=False)

    permission_sync_to_user(auth)
=======
    if packages.dpkg_is_broken():
        raise YunohostError("this_action_broke_dpkg")

>>>>>>> def005d2

@is_unit_operation(['permission','app'])
def app_addaccess(operation_logger, auth, apps, users=[]):
    """
    Grant access right to users (everyone by default)

    Keyword argument:
        users
        apps

    """
    from yunohost.permission import user_permission_update

    permission = user_permission_update(operation_logger, auth, app=apps, permission="main", add_username=users)

    result = {p : v['main']['allowed_users'] for p, v in permission['permissions'].items()}

    return {'allowed_users': result}


@is_unit_operation(['permission','app'])
def app_removeaccess(operation_logger, auth, apps, users=[]):
    """
    Revoke access right to users (everyone by default)

    Keyword argument:
        users
        apps

    """
    from yunohost.permission import user_permission_update

    permission = user_permission_update(operation_logger, auth, app=apps, permission="main", del_username=users)

    result = {p : v['main']['allowed_users'] for p, v in permission['permissions'].items()}

    return {'allowed_users': result}


@is_unit_operation(['permission','app'])
def app_clearaccess(operation_logger, auth, apps):
    """
    Reset access rights for the app

    Keyword argument:
        apps

    """
    from yunohost.permission import user_permission_clear

    permission = user_permission_clear(operation_logger, auth, app=apps, permission="main")

    result = {p : v['main']['allowed_users'] for p, v in permission['permissions'].items()}

    return {'allowed_users': result}

def app_debug(app):
    """
    Display debug informations for an app

    Keyword argument:
        app
    """
    with open(APPS_SETTING_PATH + app + '/manifest.json') as f:
        manifest = json.loads(f.read())

    return {
        'name': manifest['id'],
        'label': manifest['name'],
        'services': [{
            "name": x,
            "logs": [{
                "file_name": y,
                "file_content": "\n".join(z),
            } for (y, z) in sorted(service_log(x).items(), key=lambda x: x[0])],
        } for x in sorted(manifest.get("services", []))]
    }


@is_unit_operation()
def app_makedefault(operation_logger, auth, app, domain=None):
    """
    Redirect domain root to an app

    Keyword argument:
        app
        domain

    """
    from yunohost.domain import domain_list

    app_settings = _get_app_settings(app)
    app_domain = app_settings['domain']
    app_path = app_settings['path']

    if domain is None:
        domain = app_domain
        operation_logger.related_to.append(('domain', domain))
    elif domain not in domain_list(auth)['domains']:
        raise YunohostError('domain_unknown')

    operation_logger.start()
    if '/' in app_map(auth, raw=True)[domain]:
        raise YunohostError('app_make_default_location_already_used', app=app, domain=app_domain,
                            other_app=app_map(auth, raw=True)[domain]["/"]["id"])

    try:
        with open('/etc/ssowat/conf.json.persistent') as json_conf:
            ssowat_conf = json.loads(str(json_conf.read()))
    except ValueError as e:
        raise YunohostError('ssowat_persistent_conf_read_error', error=e)
    except IOError:
        ssowat_conf = {}

    if 'redirected_urls' not in ssowat_conf:
        ssowat_conf['redirected_urls'] = {}

    ssowat_conf['redirected_urls'][domain + '/'] = app_domain + app_path

    try:
        with open('/etc/ssowat/conf.json.persistent', 'w+') as f:
            json.dump(ssowat_conf, f, sort_keys=True, indent=4)
    except IOError as e:
        raise YunohostError('ssowat_persistent_conf_write_error', error=e)

    os.system('chmod 644 /etc/ssowat/conf.json.persistent')

    logger.success(m18n.n('ssowat_conf_updated'))


def app_setting(app, key, value=None, delete=False):
    """
    Set or get an app setting value

    Keyword argument:
        value -- Value to set
        app -- App ID
        key -- Key to get/set
        delete -- Delete the key

    """
    app_settings = _get_app_settings(app) or {}

    if value is None and not delete:
        try:
            return app_settings[key]
        except Exception as e:
            logger.debug("cannot get app setting '%s' for '%s' (%s)", key, app, e)
            return None
    else:
        if delete and key in app_settings:
            del app_settings[key]
        else:
            # FIXME: Allow multiple values for some keys?
            if key in ['redirected_urls', 'redirected_regex']:
                value = yaml.load(value)
            app_settings[key] = value
        _set_app_settings(app, app_settings)


def app_checkport(port):
    """
    Check availability of a local port

    Keyword argument:
        port -- Port to check

    """

    # This import cannot be moved on top of file because it create a recursive
    # import...
    from yunohost.tools import tools_port_available
    if tools_port_available(port):
        logger.success(m18n.n('port_available', port=int(port)))
    else:
        raise YunohostError('port_unavailable', port=int(port))


def app_register_url(auth, app, domain, path):
    """
    Book/register a web path for a given app

    Keyword argument:
        app -- App which will use the web path
        domain -- The domain on which the app should be registered (e.g. your.domain.tld)
        path -- The path to be registered (e.g. /coffee)
    """

    # This line can't be moved on top of file, otherwise it creates an infinite
    # loop of import with tools.py...
    from .domain import _get_conflicting_apps, _normalize_domain_path

    domain, path = _normalize_domain_path(domain, path)

    # We cannot change the url of an app already installed simply by changing
    # the settings...

    installed = app in app_list(installed=True, raw=True).keys()
    if installed:
        settings = _get_app_settings(app)
        if "path" in settings.keys() and "domain" in settings.keys():
            raise YunohostError('app_already_installed_cant_change_url')

    # Check the url is available
    conflicts = _get_conflicting_apps(auth, domain, path)
    if conflicts:
        apps = []
        for path, app_id, app_label in conflicts:
            apps.append(" * {domain:s}{path:s} → {app_label:s} ({app_id:s})".format(
                domain=domain,
                path=path,
                app_id=app_id,
                app_label=app_label,
            ))

        raise YunohostError('app_location_unavailable', apps="\n".join(apps))

    app_setting(app, 'domain', value=domain)
    app_setting(app, 'path', value=path)


def app_checkurl(auth, url, app=None):
    """
    Check availability of a web path

    Keyword argument:
        url -- Url to check
        app -- Write domain & path to app settings for further checks

    """

    logger.error("Packagers /!\\ : 'app checkurl' is deprecated ! Please use the helper 'ynh_webpath_register' instead !")

    from yunohost.domain import domain_list, _normalize_domain_path

    if "https://" == url[:8]:
        url = url[8:]
    elif "http://" == url[:7]:
        url = url[7:]

    if url[-1:] != '/':
        url = url + '/'

    domain = url[:url.index('/')]
    path = url[url.index('/'):]
    installed = False

    domain, path = _normalize_domain_path(domain, path)

    apps_map = app_map(auth, raw=True)

    if domain not in domain_list(auth)['domains']:
        raise YunohostError('domain_unknown')

    if domain in apps_map:
        # Loop through apps
        for p, a in apps_map[domain].items():
            # Skip requested app checking
            if app is not None and a['id'] == app:
                installed = True
                continue
            if path == p:
                raise YunohostError('app_location_already_used', app=a["id"], path=path)
            # can't install "/a/b/" if "/a/" exists
            elif path.startswith(p) or p.startswith(path):
                raise YunohostError('app_location_install_failed', other_path=p, other_app=a['id'])

    if app is not None and not installed:
        app_setting(app, 'domain', value=domain)
        app_setting(app, 'path', value=path)


def app_initdb(user, password=None, db=None, sql=None):
    """
    Create database and initialize it with optionnal attached script

    Keyword argument:
        db -- DB name (user unless set)
        user -- Name of the DB user
        password -- Password of the DB (generated unless set)
        sql -- Initial SQL file

    """

    logger.error("Packagers /!\\ : 'app initdb' is deprecated ! Please use the helper 'ynh_mysql_setup_db' instead !")

    if db is None:
        db = user

    return_pwd = False
    if password is None:
        password = random_password(12)
        return_pwd = True

    mysql_root_pwd = open('/etc/yunohost/mysql').read().rstrip()
    mysql_command = 'mysql -u root -p%s -e "CREATE DATABASE %s ; GRANT ALL PRIVILEGES ON %s.* TO \'%s\'@localhost IDENTIFIED BY \'%s\';"' % (mysql_root_pwd, db, db, user, password)
    if os.system(mysql_command) != 0:
        raise YunohostError('mysql_db_creation_failed')
    if sql is not None:
        if os.system('mysql -u %s -p%s %s < %s' % (user, password, db, sql)) != 0:
            raise YunohostError('mysql_db_init_failed')

    if return_pwd:
        return password

    logger.success(m18n.n('mysql_db_initialized'))


def app_ssowatconf(auth):
    """
    Regenerate SSOwat configuration file


    """
    from yunohost.domain import domain_list, _get_maindomain
    from yunohost.user import user_list
    from yunohost.permission import user_permission_list

    main_domain = _get_maindomain()
    domains = domain_list(auth)['domains']

    skipped_urls = []
    skipped_regex = []
    unprotected_urls = []
    unprotected_regex = []
    protected_urls = []
    protected_regex = []
    redirected_regex = {main_domain + '/yunohost[\/]?$': 'https://' + main_domain + '/yunohost/sso/'}
    redirected_urls = {}

    try:
        apps_list = app_list(installed=True)['apps']
    except Exception as e:
        logger.debug("cannot get installed app list because %s", e)
        apps_list = []

    def _get_setting(settings, name):
        s = settings.get(name, None)
        return s.split(',') if s else []

    for app in apps_list:
        with open(APPS_SETTING_PATH + app['id'] + '/settings.yml') as f:
            app_settings = yaml.load(f)

            if 'no_sso' in app_settings:
                continue

            for item in _get_setting(app_settings, 'skipped_uris'):
                if item[-1:] == '/':
                    item = item[:-1]
                skipped_urls.append(app_settings['domain'] + app_settings['path'].rstrip('/') + item)
            for item in _get_setting(app_settings, 'skipped_regex'):
                skipped_regex.append(item)
            for item in _get_setting(app_settings, 'unprotected_uris'):
                if item[-1:] == '/':
                    item = item[:-1]
                unprotected_urls.append(app_settings['domain'] + app_settings['path'].rstrip('/') + item)
            for item in _get_setting(app_settings, 'unprotected_regex'):
                unprotected_regex.append(item)
            for item in _get_setting(app_settings, 'protected_uris'):
                if item[-1:] == '/':
                    item = item[:-1]
                protected_urls.append(app_settings['domain'] + app_settings['path'].rstrip('/') + item)
            for item in _get_setting(app_settings, 'protected_regex'):
                protected_regex.append(item)
            if 'redirected_urls' in app_settings:
                redirected_urls.update(app_settings['redirected_urls'])
            if 'redirected_regex' in app_settings:
                redirected_regex.update(app_settings['redirected_regex'])

    for domain in domains:
        skipped_urls.extend([domain + '/yunohost/admin', domain + '/yunohost/api'])

    # Authorize ACME challenge url
    skipped_regex.append("^[^/]*/%.well%-known/acme%-challenge/.*$")
    skipped_regex.append("^[^/]*/%.well%-known/autoconfig/mail/config%-v1%.1%.xml.*$")

    permission = {}
    for a in user_permission_list(auth)['permissions'].values():
        for p in a.values():
            if 'URL' in p:
                for u in p['URL']:
                    permission[u] = p['allowed_users']

    conf_dict = {
        'portal_domain': main_domain,
        'portal_path': '/yunohost/sso/',
        'additional_headers': {
            'Auth-User': 'uid',
            'Remote-User': 'uid',
            'Name': 'cn',
            'Email': 'mail'
        },
        'domains': domains,
        'skipped_urls': skipped_urls,
        'unprotected_urls': unprotected_urls,
        'protected_urls': protected_urls,
        'skipped_regex': skipped_regex,
        'unprotected_regex': unprotected_regex,
        'protected_regex': protected_regex,
        'redirected_urls': redirected_urls,
        'redirected_regex': redirected_regex,
        'users': {username: app_map(auth, user=username)
                  for username in user_list(auth)['users'].keys()},
        'permission': permission,
    }

    with open('/etc/ssowat/conf.json', 'w+') as f:
        json.dump(conf_dict, f, sort_keys=True, indent=4)

    logger.success(m18n.n('ssowat_conf_generated'))


def app_change_label(auth, app, new_label):
    installed = _is_installed(app)
    if not installed:
        raise YunohostError('app_not_installed', app=app)

    app_setting(app, "label", value=new_label)

    app_ssowatconf(auth)


# actions todo list:
# * docstring

def app_action_list(app):
    logger.warning(m18n.n('experimental_feature'))

    # this will take care of checking if the app is installed
    app_info_dict = app_info(app)

    actions = os.path.join(APPS_SETTING_PATH, app, 'actions.json')

    return {
        "app": app,
        "app_name": app_info_dict["name"],
        "actions": read_json(actions) if os.path.exists(actions) else [],
    }


def app_action_run(app, action, args=None):
    logger.warning(m18n.n('experimental_feature'))

    from yunohost.hook import hook_exec
    import tempfile

    # will raise if action doesn't exist
    actions = app_action_list(app)["actions"]
    actions = {x["id"]: x for x in actions}

    if action not in actions:
        raise YunohostError("action '%s' not available for app '%s', available actions are: %s" % (action, app, ", ".join(actions.keys())), raw_msg=True)

    action_declaration = actions[action]

    # Retrieve arguments list for install script
    args_dict = dict(urlparse.parse_qsl(args, keep_blank_values=True)) if args else {}
    args_odict = _parse_args_for_action(actions[action], args=args_dict)
    args_list = args_odict.values()

    app_id, app_instance_nb = _parse_app_instance_name(app)

    env_dict = _make_environment_dict(args_odict, prefix="ACTION_")
    env_dict["YNH_APP_ID"] = app_id
    env_dict["YNH_APP_INSTANCE_NAME"] = app
    env_dict["YNH_APP_INSTANCE_NUMBER"] = str(app_instance_nb)
    env_dict["YNH_ACTION"] = action

    _, path = tempfile.mkstemp()

    with open(path, "w") as script:
        script.write(action_declaration["command"])

    os.chmod(path, 700)

    if action_declaration.get("cwd"):
        cwd = action_declaration["cwd"].replace("$app", app_id)
    else:
        cwd = "/etc/yunohost/apps/" + app

    retcode = hook_exec(
        path,
        args=args_list,
        env=env_dict,
        chdir=cwd,
        user=action_declaration.get("user", "root"),
    )

    if retcode not in action_declaration.get("accepted_return_codes", [0]):
        raise YunohostError("Error while executing action '%s' of app '%s': return code %s" % (action, app, retcode), raw_msg=True)

    os.remove(path)

    return logger.success("Action successed!")


# Config panel todo list:
# * docstrings
# * merge translations on the json once the workflow is in place
def app_config_show_panel(app):
    logger.warning(m18n.n('experimental_feature'))

    from yunohost.hook import hook_exec

    # this will take care of checking if the app is installed
    app_info_dict = app_info(app)

    config_panel = os.path.join(APPS_SETTING_PATH, app, 'config_panel.json')
    config_script = os.path.join(APPS_SETTING_PATH, app, 'scripts', 'config')

    app_id, app_instance_nb = _parse_app_instance_name(app)

    if not os.path.exists(config_panel) or not os.path.exists(config_script):
        return {
            "app_id": app_id,
            "app": app,
            "app_name": app_info_dict["name"],
            "config_panel": [],
        }

    config_panel = read_json(config_panel)

    env = {
        "YNH_APP_ID": app_id,
        "YNH_APP_INSTANCE_NAME": app,
        "YNH_APP_INSTANCE_NUMBER": str(app_instance_nb),
    }
    parsed_values = {}

    # I need to parse stdout to communicate between scripts because I can't
    # read the child environment :( (that would simplify things so much)
    # after hours of research this is apparently quite a standard way, another
    # option would be to add an explicite pipe or a named pipe for that
    # a third option would be to write in a temporary file but I don't like
    # that because that could expose sensitive data
    def parse_stdout(line):
        line = line.rstrip()
        logger.info(line)

        if line.strip().startswith("YNH_CONFIG_") and "=" in line:
            # XXX error handling?
            # XXX this might not work for multilines stuff :( (but echo without
            # formatting should do it no?)
            key, value = line.strip().split("=", 1)
            logger.debug("config script declared: %s -> %s", key, value)
            parsed_values[key] = value

    return_code = hook_exec(config_script,
                            args=["show"],
                            env=env,
                            stdout_callback=parse_stdout,
                            )

    if return_code != 0:
        raise Exception("script/config show return value code: %s (considered as an error)", return_code)

    logger.debug("Generating global variables:")
    for tab in config_panel.get("panel", []):
        tab_id = tab["id"]  # this makes things easier to debug on crash
        for section in tab.get("sections", []):
            section_id = section["id"]
            for option in section.get("options", []):
                option_id = option["id"]
                generated_id = ("YNH_CONFIG_%s_%s_%s" % (tab_id, section_id, option_id)).upper()
                option["id"] = generated_id
                logger.debug(" * '%s'.'%s'.'%s' -> %s", tab.get("name"), section.get("name"), option.get("name"), generated_id)

                if generated_id in parsed_values:
                    # XXX we should probably uses the one of install here but it's at a POC state right now
                    option_type = option["type"]
                    if option_type == "bool":
                        assert parsed_values[generated_id].lower() in ("true", "false")
                        option["value"] = True if parsed_values[generated_id].lower() == "true" else False
                    elif option_type == "integer":
                        option["value"] = int(parsed_values[generated_id])
                    elif option_type == "text":
                        option["value"] = parsed_values[generated_id]
                else:
                    logger.debug("Variable '%s' is not declared by config script, using default", generated_id)
                    option["value"] = option["default"]

    return {
        "app_id": app_id,
        "app": app,
        "app_name": app_info_dict["name"],
        "config_panel": config_panel,
    }


def app_config_apply(app, args):
    logger.warning(m18n.n('experimental_feature'))

    from yunohost.hook import hook_exec

    installed = _is_installed(app)
    if not installed:
        raise YunohostError('app_not_installed', app=app)

    config_panel = os.path.join(APPS_SETTING_PATH, app, 'config_panel.json')
    config_script = os.path.join(APPS_SETTING_PATH, app, 'scripts', 'config')

    if not os.path.exists(config_panel) or not os.path.exists(config_script):
        # XXX real exception
        raise Exception("Not config-panel.json nor scripts/config")

    config_panel = read_json(config_panel)

    app_id, app_instance_nb = _parse_app_instance_name(app)
    env = {
        "YNH_APP_ID": app_id,
        "YNH_APP_INSTANCE_NAME": app,
        "YNH_APP_INSTANCE_NUMBER": str(app_instance_nb),
    }
    args = dict(urlparse.parse_qsl(args, keep_blank_values=True)) if args else {}

    for tab in config_panel.get("panel", []):
        tab_id = tab["id"]  # this makes things easier to debug on crash
        for section in tab.get("sections", []):
            section_id = section["id"]
            for option in section.get("options", []):
                option_id = option["id"]
                generated_id = ("YNH_CONFIG_%s_%s_%s" % (tab_id, section_id, option_id)).upper()

                if generated_id in args:
                    logger.debug("include into env %s=%s", generated_id, args[generated_id])
                    env[generated_id] = args[generated_id]
                else:
                    logger.debug("no value for key id %s", generated_id)

    # for debug purpose
    for key in args:
        if key not in env:
            logger.warning("Ignore key '%s' from arguments because it is not in the config", key)

    return_code = hook_exec(config_script,
                            args=["apply"],
                            env=env,
                            )

    if return_code != 0:
        raise Exception("'script/config apply' return value code: %s (considered as an error)", return_code)

    logger.success("Config updated as expected")


def _get_app_settings(app_id):
    """
    Get settings of an installed app

    Keyword arguments:
        app_id -- The app id

    """
    if not _is_installed(app_id):
        raise YunohostError('app_not_installed', app=app_id)
    try:
        with open(os.path.join(
                APPS_SETTING_PATH, app_id, 'settings.yml')) as f:
            settings = yaml.load(f)
        if app_id == settings['id']:
            return settings
    except (IOError, TypeError, KeyError):
        logger.exception(m18n.n('app_not_correctly_installed',
                                app=app_id))
    return {}


def _set_app_settings(app_id, settings):
    """
    Set settings of an app

    Keyword arguments:
        app_id -- The app id
        settings -- Dict with app settings

    """
    with open(os.path.join(
            APPS_SETTING_PATH, app_id, 'settings.yml'), 'w') as f:
        yaml.safe_dump(settings, f, default_flow_style=False)


def _get_app_status(app_id, format_date=False):
    """
    Get app status or create it if needed

    Keyword arguments:
        app_id -- The app id
        format_date -- Format date fields

    """
    app_setting_path = APPS_SETTING_PATH + app_id
    if not os.path.isdir(app_setting_path):
        raise YunohostError('app_unknown')
    status = {}

    try:
        with open(app_setting_path + '/status.json') as f:
            status = json.loads(str(f.read()))
    except IOError:
        logger.debug("status file not found for '%s'", app_id,
                     exc_info=1)
        # Create app status
        status = {
            'installed_at': app_setting(app_id, 'install_time'),
            'upgraded_at': app_setting(app_id, 'update_time'),
            'remote': {'type': None},
        }
        with open(app_setting_path + '/status.json', 'w+') as f:
            json.dump(status, f)

    if format_date:
        for f in ['installed_at', 'upgraded_at']:
            v = status.get(f, None)
            if not v:
                status[f] = '-'
            else:
                status[f] = datetime.utcfromtimestamp(v)
    return status


def _extract_app_from_file(path, remove=False):
    """
    Unzip or untar application tarball in APP_TMP_FOLDER, or copy it from a directory

    Keyword arguments:
        path -- Path of the tarball or directory
        remove -- Remove the tarball after extraction

    Returns:
        Dict manifest

    """
    logger.debug(m18n.n('extracting'))

    if os.path.exists(APP_TMP_FOLDER):
        shutil.rmtree(APP_TMP_FOLDER)
    os.makedirs(APP_TMP_FOLDER)

    path = os.path.abspath(path)

    if ".zip" in path:
        extract_result = os.system('unzip %s -d %s > /dev/null 2>&1' % (path, APP_TMP_FOLDER))
        if remove:
            os.remove(path)
    elif ".tar" in path:
        extract_result = os.system('tar -xf %s -C %s > /dev/null 2>&1' % (path, APP_TMP_FOLDER))
        if remove:
            os.remove(path)
    elif os.path.isdir(path):
        shutil.rmtree(APP_TMP_FOLDER)
        if path[len(path) - 1:] != '/':
            path = path + '/'
        extract_result = os.system('cp -a "%s" %s' % (path, APP_TMP_FOLDER))
    else:
        extract_result = 1

    if extract_result != 0:
        raise YunohostError('app_extraction_failed')

    try:
        extracted_app_folder = APP_TMP_FOLDER
        if len(os.listdir(extracted_app_folder)) == 1:
            for folder in os.listdir(extracted_app_folder):
                extracted_app_folder = extracted_app_folder + '/' + folder
        with open(extracted_app_folder + '/manifest.json') as json_manifest:
            manifest = json.loads(str(json_manifest.read()))
            manifest['lastUpdate'] = int(time.time())
    except IOError:
        raise YunohostError('app_install_files_invalid')
    except ValueError as e:
        raise YunohostError('app_manifest_invalid', error=e)

    logger.debug(m18n.n('done'))

    manifest['remote'] = {'type': 'file', 'path': path}
    return manifest, extracted_app_folder


def _get_git_last_commit_hash(repository, reference='HEAD'):
    """
    Attempt to retrieve the last commit hash of a git repository

    Keyword arguments:
        repository -- The URL or path of the repository

    """
    try:
        commit = subprocess.check_output(
            "git ls-remote --exit-code {0} {1} | awk '{{print $1}}'".format(
                repository, reference),
            shell=True)
    except subprocess.CalledProcessError:
        logger.exception("unable to get last commit from %s", repository)
        raise ValueError("Unable to get last commit with git")
    else:
        return commit.strip()


def _fetch_app_from_git(app):
    """
    Unzip or untar application tarball in APP_TMP_FOLDER

    Keyword arguments:
        app -- App_id or git repo URL

    Returns:
        Dict manifest

    """
    extracted_app_folder = APP_TMP_FOLDER

    app_tmp_archive = '{0}.zip'.format(extracted_app_folder)
    if os.path.exists(extracted_app_folder):
        shutil.rmtree(extracted_app_folder)
    if os.path.exists(app_tmp_archive):
        os.remove(app_tmp_archive)

    logger.debug(m18n.n('downloading'))

    if ('@' in app) or ('http://' in app) or ('https://' in app):
        url = app
        branch = 'master'
        github_repo = re_github_repo.match(app)
        if github_repo:
            if github_repo.group('tree'):
                branch = github_repo.group('tree')
            url = "https://github.com/{owner}/{repo}".format(
                owner=github_repo.group('owner'),
                repo=github_repo.group('repo'),
            )
            tarball_url = "{url}/archive/{tree}.zip".format(
                url=url, tree=branch
            )
            try:
                subprocess.check_call([
                    'wget', '-qO', app_tmp_archive, tarball_url])
            except subprocess.CalledProcessError:
                logger.exception('unable to download %s', tarball_url)
                raise YunohostError('app_sources_fetch_failed')
            else:
                manifest, extracted_app_folder = _extract_app_from_file(
                    app_tmp_archive, remove=True)
        else:
            tree_index = url.rfind('/tree/')
            if tree_index > 0:
                url = url[:tree_index]
                branch = app[tree_index + 6:]
            try:
                # We use currently git 2.1 so we can't use --shallow-submodules
                # option. When git will be in 2.9 (with the new debian version)
                # we will be able to use it. Without this option all the history
                # of the submodules repo is downloaded.
                subprocess.check_call([
                    'git', 'clone', '-b', branch, '--single-branch', '--recursive', '--depth=1', url,
                    extracted_app_folder])
                subprocess.check_call([
                    'git', 'reset', '--hard', branch
                ], cwd=extracted_app_folder)
                with open(extracted_app_folder + '/manifest.json') as f:
                    manifest = json.loads(str(f.read()))
            except subprocess.CalledProcessError:
                raise YunohostError('app_sources_fetch_failed')
            except ValueError as e:
                raise YunohostError('app_manifest_invalid', error=e)
            else:
                logger.debug(m18n.n('done'))

        # Store remote repository info into the returned manifest
        manifest['remote'] = {'type': 'git', 'url': url, 'branch': branch}
        try:
            revision = _get_git_last_commit_hash(url, branch)
        except Exception as e:
            logger.debug("cannot get last commit hash because: %s ", e)
        else:
            manifest['remote']['revision'] = revision
    else:
        app_dict = app_list(raw=True)

        if app in app_dict:
            app_info = app_dict[app]
            app_info['manifest']['lastUpdate'] = app_info['lastUpdate']
            manifest = app_info['manifest']
        else:
            raise YunohostError('app_unknown')

        if 'git' not in app_info:
            raise YunohostError('app_unsupported_remote_type')
        url = app_info['git']['url']

        if 'github.com' in url:
            tarball_url = "{url}/archive/{tree}.zip".format(
                url=url, tree=app_info['git']['revision']
            )
            try:
                subprocess.check_call([
                    'wget', '-qO', app_tmp_archive, tarball_url])
            except subprocess.CalledProcessError:
                logger.exception('unable to download %s', tarball_url)
                raise YunohostError('app_sources_fetch_failed')
            else:
                manifest, extracted_app_folder = _extract_app_from_file(
                    app_tmp_archive, remove=True)
        else:
            try:
                subprocess.check_call([
                    'git', 'clone', app_info['git']['url'],
                    '-b', app_info['git']['branch'], extracted_app_folder])
                subprocess.check_call([
                    'git', 'reset', '--hard',
                    str(app_info['git']['revision'])
                ], cwd=extracted_app_folder)
                with open(extracted_app_folder + '/manifest.json') as f:
                    manifest = json.loads(str(f.read()))
            except subprocess.CalledProcessError:
                raise YunohostError('app_sources_fetch_failed')
            except ValueError as e:
                raise YunohostError('app_manifest_invalid', error=e)
            else:
                logger.debug(m18n.n('done'))

        # Store remote repository info into the returned manifest
        manifest['remote'] = {
            'type': 'git',
            'url': url,
            'branch': app_info['git']['branch'],
            'revision': app_info['git']['revision'],
        }

    return manifest, extracted_app_folder


def _installed_instance_number(auth, app, last=False):
    """
    Check if application is installed and return instance number

    Keyword arguments:
        app -- id of App to check
        last -- Return only last instance number

    Returns:
        Number of last installed instance | List or instances

    """
    if last:
        number = 0
        try:
            installed_apps = os.listdir(APPS_SETTING_PATH)
        except OSError:
            os.makedirs(APPS_SETTING_PATH)
            return 0

        for installed_app in installed_apps:
            if number == 0 and app == installed_app:
                number = 1
            elif '__' in installed_app:
                if app == installed_app[:installed_app.index('__')]:
                    if int(installed_app[installed_app.index('__') + 2:]) > number:
                        number = int(installed_app[installed_app.index('__') + 2:])

        return number

    else:
        instance_number_list = []
        instances_dict = app_map(auth, app=app, raw=True)
        for key, domain in instances_dict.items():
            for key, path in domain.items():
                instance_number_list.append(path['instance'])

        return sorted(instance_number_list)


def _is_installed(app):
    """
    Check if application is installed

    Keyword arguments:
        app -- id of App to check

    Returns:
        Boolean

    """
    return os.path.isdir(APPS_SETTING_PATH + app)


def _value_for_locale(values):
    """
    Return proper value for current locale

    Keyword arguments:
        values -- A dict of values associated to their locale

    Returns:
        An utf-8 encoded string

    """
    if not isinstance(values, dict):
        return values

    for lang in [m18n.locale, m18n.default_locale]:
        try:
            return _encode_string(values[lang])
        except KeyError:
            continue

    # Fallback to first value
    return _encode_string(values.values()[0])


def _encode_string(value):
    """
    Return the string encoded in utf-8 if needed
    """
    if isinstance(value, unicode):
        return value.encode('utf8')
    return value


def _check_manifest_requirements(manifest, app_instance_name):
    """Check if required packages are met from the manifest"""
    requirements = manifest.get('requirements', dict())

    # FIXME: Deprecate min_version key
    if 'min_version' in manifest:
        requirements['yunohost'] = '>> {0}'.format(manifest['min_version'])
        logger.debug("the manifest key 'min_version' is deprecated, "
                     "use 'requirements' instead.")

    # Validate multi-instance app
    if is_true(manifest.get('multi_instance', False)):
        # Handle backward-incompatible change introduced in yunohost >= 2.3.6
        # See https://github.com/YunoHost/issues/issues/156
        yunohost_req = requirements.get('yunohost', None)
        if (not yunohost_req or
                not packages.SpecifierSet(yunohost_req) & '>= 2.3.6'):
            raise YunohostError('{0}{1}'.format(
                m18n.g('colon', m18n.n('app_incompatible'), app=app_instance_name),
                m18n.n('app_package_need_update', app=app_instance_name)))
    elif not requirements:
        return

    logger.debug(m18n.n('app_requirements_checking', app=app_instance_name))

    # Retrieve versions of each required package
    try:
        versions = packages.get_installed_version(
            *requirements.keys(), strict=True, as_dict=True)
    except packages.PackageException as e:
        raise YunohostError('app_requirements_failed', error=str(e), app=app_instance_name)

    # Iterate over requirements
    for pkgname, spec in requirements.items():
        version = versions[pkgname]
        if version not in packages.SpecifierSet(spec):
            raise YunohostError('app_requirements_unmeet',
                                pkgname=pkgname, version=version,
                                spec=spec, app=app_instance_name)


def _parse_args_from_manifest(manifest, action, args={}, auth=None):
    """Parse arguments needed for an action from the manifest

    Retrieve specified arguments for the action from the manifest, and parse
    given args according to that. If some required arguments are not provided,
    its values will be asked if interaction is possible.
    Parsed arguments will be returned as an OrderedDict

    Keyword arguments:
        manifest -- The app manifest to use
        action -- The action to retrieve arguments for
        args -- A dictionnary of arguments to parse

    """
    if action not in manifest['arguments']:
        logger.debug("no arguments found for '%s' in manifest", action)
        return OrderedDict()

    action_args = manifest['arguments'][action]
    return _parse_action_args_in_yunohost_format(args, action_args, auth)


def _parse_args_for_action(action, args={}, auth=None):
    """Parse arguments needed for an action from the actions list

    Retrieve specified arguments for the action from the manifest, and parse
    given args according to that. If some required arguments are not provided,
    its values will be asked if interaction is possible.
    Parsed arguments will be returned as an OrderedDict

    Keyword arguments:
        action -- The action
        args -- A dictionnary of arguments to parse

    """
    args_dict = OrderedDict()

    if 'arguments' not in action:
        logger.debug("no arguments found for '%s' in manifest", action)
        return args_dict

    action_args = action['arguments']

    return _parse_action_args_in_yunohost_format(args, action_args, auth)


def _parse_action_args_in_yunohost_format(args, action_args, auth=None):
    """Parse arguments store in either manifest.json or actions.json
    """
    from yunohost.domain import (domain_list, _get_maindomain,
                                 _get_conflicting_apps, _normalize_domain_path)
    from yunohost.user import user_info, user_list

    args_dict = OrderedDict()

    for arg in action_args:
        arg_name = arg['name']
        arg_type = arg.get('type', 'string')
        arg_default = arg.get('default', None)
        arg_choices = arg.get('choices', [])
        arg_value = None

        # Transpose default value for boolean type and set it to
        # false if not defined.
        if arg_type == 'boolean':
            arg_default = 1 if arg_default else 0

        # Attempt to retrieve argument value
        if arg_name in args:
            arg_value = args[arg_name]
        else:
            if 'ask' in arg:
                # Retrieve proper ask string
                ask_string = _value_for_locale(arg['ask'])

                # Append extra strings
                if arg_type == 'boolean':
                    ask_string += ' [yes | no]'
                elif arg_choices:
                    ask_string += ' [{0}]'.format(' | '.join(arg_choices))

                if arg_default is not None:
                    if arg_type == 'boolean':
                        ask_string += ' (default: {0})'.format("yes" if arg_default == 1 else "no")
                    else:
                        ask_string += ' (default: {0})'.format(arg_default)

                # Check for a password argument
                is_password = True if arg_type == 'password' else False

                if arg_type == 'domain':
                    arg_default = _get_maindomain()
                    ask_string += ' (default: {0})'.format(arg_default)
                    msignals.display(m18n.n('domains_available'))
                    for domain in domain_list(auth)['domains']:
                        msignals.display("- {}".format(domain))

                elif arg_type == 'user':
                    msignals.display(m18n.n('users_available'))
                    for user in user_list(auth)['users'].keys():
                        msignals.display("- {}".format(user))

                elif arg_type == 'password':
                    msignals.display(m18n.n('good_practices_about_user_password'))

                try:
                    input_string = msignals.prompt(ask_string, is_password)
                except NotImplementedError:
                    input_string = None
                if (input_string == '' or input_string is None) \
                        and arg_default is not None:
                    arg_value = arg_default
                else:
                    arg_value = input_string
            elif arg_default is not None:
                arg_value = arg_default

        # Validate argument value
        if (arg_value is None or arg_value == '') \
                and not arg.get('optional', False):
            raise YunohostError('app_argument_required', name=arg_name)
        elif arg_value is None:
            args_dict[arg_name] = ''
            continue

        # Validate argument choice
        if arg_choices and arg_value not in arg_choices:
            raise YunohostError('app_argument_choice_invalid', name=arg_name, choices=', '.join(arg_choices))

        # Validate argument type
        if arg_type == 'domain':
            if arg_value not in domain_list(auth)['domains']:
                raise YunohostError('app_argument_invalid', name=arg_name, error=m18n.n('domain_unknown'))
        elif arg_type == 'user':
            try:
                user_info(auth, arg_value)
            except YunohostError as e:
                raise YunohostError('app_argument_invalid', name=arg_name, error=e)
        elif arg_type == 'app':
            if not _is_installed(arg_value):
                raise YunohostError('app_argument_invalid', name=arg_name, error=m18n.n('app_unknown'))
        elif arg_type == 'boolean':
            if isinstance(arg_value, bool):
                arg_value = 1 if arg_value else 0
            else:
                if str(arg_value).lower() in ["1", "yes", "y"]:
                    arg_value = 1
                elif str(arg_value).lower() in ["0", "no", "n"]:
                    arg_value = 0
                else:
                    raise YunohostError('app_argument_choice_invalid', name=arg_name, choices='yes, no, y, n, 1, 0')
        elif arg_type == 'password':
            from yunohost.utils.password import assert_password_is_strong_enough
            assert_password_is_strong_enough('user', arg_value)
        args_dict[arg_name] = arg_value

    # END loop over action_args...

    # If there's only one "domain" and "path", validate that domain/path
    # is an available url and normalize the path.

    domain_args = [arg["name"] for arg in action_args
                   if arg.get("type", "string") == "domain"]
    path_args = [arg["name"] for arg in action_args
                 if arg.get("type", "string") == "path"]

    if len(domain_args) == 1 and len(path_args) == 1:

        domain = args_dict[domain_args[0]]
        path = args_dict[path_args[0]]
        domain, path = _normalize_domain_path(domain, path)

        # Check the url is available
        conflicts = _get_conflicting_apps(auth, domain, path)
        if conflicts:
            apps = []
            for path, app_id, app_label in conflicts:
                apps.append(" * {domain:s}{path:s} → {app_label:s} ({app_id:s})".format(
                    domain=domain,
                    path=path,
                    app_id=app_id,
                    app_label=app_label,
                ))

            raise YunohostError('app_location_unavailable', apps="\n".join(apps))

        # (We save this normalized path so that the install script have a
        # standard path format to deal with no matter what the user inputted)
        args_dict[path_args[0]] = path

    return args_dict


def _make_environment_dict(args_dict, prefix="APP_ARG_"):
    """
    Convert a dictionnary containing manifest arguments
    to a dictionnary of env. var. to be passed to scripts

    Keyword arguments:
        arg -- A key/value dictionnary of manifest arguments

    """
    env_dict = {}
    for arg_name, arg_value in args_dict.items():
        env_dict["YNH_%s%s" % (prefix, arg_name.upper())] = arg_value
    return env_dict


def _parse_app_instance_name(app_instance_name):
    """
    Parse a Yunohost app instance name and extracts the original appid
    and the application instance number

    >>> _parse_app_instance_name('yolo') == ('yolo', 1)
    True
    >>> _parse_app_instance_name('yolo1') == ('yolo1', 1)
    True
    >>> _parse_app_instance_name('yolo__0') == ('yolo__0', 1)
    True
    >>> _parse_app_instance_name('yolo__1') == ('yolo', 1)
    True
    >>> _parse_app_instance_name('yolo__23') == ('yolo', 23)
    True
    >>> _parse_app_instance_name('yolo__42__72') == ('yolo__42', 72)
    True
    >>> _parse_app_instance_name('yolo__23qdqsd') == ('yolo__23qdqsd', 1)
    True
    >>> _parse_app_instance_name('yolo__23qdqsd56') == ('yolo__23qdqsd56', 1)
    True
    """
    match = re_app_instance_name.match(app_instance_name)
    assert match, "Could not parse app instance name : %s" % app_instance_name
    appid = match.groupdict().get('appid')
    app_instance_nb = int(match.groupdict().get('appinstancenb')) if match.groupdict().get('appinstancenb') is not None else 1
    return (appid, app_instance_nb)


def _using_legacy_appslist_system():
    """
    Return True if we're using the old fetchlist scheme.
    This is determined by the presence of some cron job yunohost-applist-foo
    """

    return glob.glob("/etc/cron.d/yunohost-applist-*") != []


def _migrate_appslist_system():
    """
    Migrate from the legacy fetchlist system to the new one
    """
    legacy_crons = glob.glob("/etc/cron.d/yunohost-applist-*")

    for cron_path in legacy_crons:
        appslist_name = os.path.basename(cron_path).replace("yunohost-applist-", "")
        logger.debug(m18n.n('appslist_migrating', appslist=appslist_name))

        # Parse appslist url in cron
        cron_file_content = open(cron_path).read().strip()
        appslist_url_parse = re.search("-u (https?://[^ ]+)", cron_file_content)

        # Abort if we did not find an url
        if not appslist_url_parse or not appslist_url_parse.groups():
            # Bkp the old cron job somewhere else
            bkp_file = "/etc/yunohost/%s.oldlist.bkp" % appslist_name
            os.rename(cron_path, bkp_file)
            # Notice the user
            logger.warning(m18n.n('appslist_could_not_migrate',
                           appslist=appslist_name,
                           bkp_file=bkp_file))
        # Otherwise, register the list and remove the legacy cron
        else:
            appslist_url = appslist_url_parse.groups()[0]
            try:
                _register_new_appslist(appslist_url, appslist_name)
            # Might get an exception if two legacy cron jobs conflict
            # in terms of url...
            except Exception as e:
                logger.error(str(e))
                # Bkp the old cron job somewhere else
                bkp_file = "/etc/yunohost/%s.oldlist.bkp" % appslist_name
                os.rename(cron_path, bkp_file)
                # Notice the user
                logger.warning(m18n.n('appslist_could_not_migrate',
                               appslist=appslist_name,
                               bkp_file=bkp_file))
            else:
                os.remove(cron_path)


def _install_appslist_fetch_cron():

    cron_job_file = "/etc/cron.daily/yunohost-fetch-appslists"

    logger.debug("Installing appslist fetch cron job")

    cron_job = []
    cron_job.append("#!/bin/bash")
    # We add a random delay between 0 and 60 min to avoid every instance fetching
    # the appslist at the same time every night
    cron_job.append("(sleep $((RANDOM%3600));")
    cron_job.append("yunohost app fetchlist > /dev/null 2>&1) &")

    with open(cron_job_file, "w") as f:
        f.write('\n'.join(cron_job))

    _set_permissions(cron_job_file, "root", "root", 0o755)


# FIXME - Duplicate from certificate.py, should be moved into a common helper
# thing...
def _set_permissions(path, user, group, permissions):
    uid = pwd.getpwnam(user).pw_uid
    gid = grp.getgrnam(group).gr_gid

    os.chown(path, uid, gid)
    os.chmod(path, permissions)


def _read_appslist_list():
    """
    Read the json corresponding to the list of appslists
    """

    # If file does not exists yet, return empty dict
    if not os.path.exists(APPSLISTS_JSON):
        return {}

    # Read file content
    with open(APPSLISTS_JSON, "r") as f:
        appslists_json = f.read()

    # Parse json, throw exception if what we got from file is not a valid json
    try:
        appslists = json.loads(appslists_json)
    except ValueError:
        raise YunohostError('appslist_corrupted_json', filename=APPSLISTS_JSON)

    return appslists


def _write_appslist_list(appslist_lists):
    """
    Update the json containing list of appslists
    """

    # Write appslist list
    try:
        with open(APPSLISTS_JSON, "w") as f:
            json.dump(appslist_lists, f)
    except Exception as e:
        raise YunohostError("Error while writing list of appslist %s: %s" %
                            (APPSLISTS_JSON, str(e)), raw_msg=True)


def _register_new_appslist(url, name):
    """
    Add a new appslist to be fetched regularly.
    Raise an exception if url or name conflicts with an existing list.
    """

    appslist_list = _read_appslist_list()

    # Check if name conflicts with an existing list
    if name in appslist_list:
        raise YunohostError('appslist_name_already_tracked', name=name)

    # Check if url conflicts with an existing list
    known_appslist_urls = [appslist["url"] for _, appslist in appslist_list.items()]

    if url in known_appslist_urls:
        raise YunohostError('appslist_url_already_tracked', url=url)

    logger.debug("Registering new appslist %s at %s" % (name, url))

    appslist_list[name] = {
        "url": url,
        "lastUpdate": None
    }

    _write_appslist_list(appslist_list)

    _install_appslist_fetch_cron()


def is_true(arg):
    """
    Convert a string into a boolean

    Keyword arguments:
        arg -- The string to convert

    Returns:
        Boolean

    """
    if isinstance(arg, bool):
        return arg
    elif isinstance(arg, basestring):
        true_list = ['yes', 'Yes', 'true', 'True']
        for string in true_list:
            if arg == string:
                return True
        return False
    else:
        logger.debug('arg should be a boolean or a string, got %r', arg)
        return True if arg else False


def random_password(length=8):
    """
    Generate a random string

    Keyword arguments:
        length -- The string length to generate

    """
    import string
    import random

    char_set = string.ascii_uppercase + string.digits + string.ascii_lowercase
    return ''.join([random.SystemRandom().choice(char_set) for x in range(length)])


def unstable_apps():

    raw_app_installed = app_list(installed=True, raw=True)
    output = []

    for app, infos in raw_app_installed.items():

        repo = infos.get("repository", None)
        state = infos.get("state", None)

        if repo is None or state in ["inprogress", "notworking"]:
            output.append(app)

    return output


def _patch_php5(app_folder):

    files_to_patch = []
    files_to_patch.extend(glob.glob("%s/conf/*" % app_folder))
    files_to_patch.extend(glob.glob("%s/scripts/*" % app_folder))
    files_to_patch.extend(glob.glob("%s/scripts/.*" % app_folder))
    files_to_patch.append("%s/manifest.json" % app_folder)

    for filename in files_to_patch:

        # Ignore non-regular files
        if not os.path.isfile(filename):
            continue

        c = "sed -i -e 's@/etc/php5@/etc/php/7.0@g' " \
            "-e 's@/var/run/php5-fpm@/var/run/php/php7.0-fpm@g' " \
            "-e 's@php5@php7.0@g' " \
            "%s" % filename
        os.system(c)<|MERGE_RESOLUTION|>--- conflicted
+++ resolved
@@ -994,7 +994,6 @@
     shutil.rmtree('/tmp/yunohost_remove')
     hook_remove(app)
 
-<<<<<<< HEAD
     # Remove all permission in LDAP
     result = auth.search(base='ou=permission,dc=yunohost,dc=org',
                          filter='(&(objectclass=permissionYnh)(cn=*.%s))' % app, attrs=['cn'])
@@ -1003,11 +1002,10 @@
         permission_remove(auth, app, l.split('.')[0], force=True, sync_perm=False)
 
     permission_sync_to_user(auth)
-=======
+
     if packages.dpkg_is_broken():
         raise YunohostError("this_action_broke_dpkg")
 
->>>>>>> def005d2
 
 @is_unit_operation(['permission','app'])
 def app_addaccess(operation_logger, auth, apps, users=[]):
