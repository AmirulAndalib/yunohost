# -*- coding: utf-8 -*-

""" License

    Copyright (C) 2013 YunoHost

    This program is free software; you can redistribute it and/or modify
    it under the terms of the GNU Affero General Public License as published
    by the Free Software Foundation, either version 3 of the License, or
    (at your option) any later version.

    This program is distributed in the hope that it will be useful,
    but WITHOUT ANY WARRANTY; without even the implied warranty of
    MERCHANTABILITY or FITNESS FOR A PARTICULAR PURPOSE.  See the
    GNU Affero General Public License for more details.

    You should have received a copy of the GNU Affero General Public License
    along with this program; if not, see http://www.gnu.org/licenses

"""

""" yunohost_app.py

    Manage apps
"""
import os
import toml
import json
import shutil
import yaml
import time
import re
import subprocess
import glob
import urllib.parse
import tempfile
from collections import OrderedDict

from moulinette.interfaces.cli import colorize
from moulinette import Moulinette, m18n
from moulinette.core import MoulinetteError
from moulinette.utils.log import getActionLogger
from moulinette.utils.network import download_json
from moulinette.utils.process import run_commands, check_output
from moulinette.utils.filesystem import (
    read_file,
    read_json,
    read_toml,
    read_yaml,
    write_to_file,
    write_to_json,
    write_to_yaml,
    mkdir,
)

from yunohost.service import service_status, _run_service_command
from yunohost.utils import packages, config
from yunohost.utils.config import ConfigPanel, parse_args_in_yunohost_format, YunoHostArgumentFormatParser
from yunohost.utils.i18n import _value_for_locale
from yunohost.utils.error import YunohostError, YunohostValidationError
from yunohost.utils.filesystem import free_space_in_directory
from yunohost.log import is_unit_operation, OperationLogger

logger = getActionLogger("yunohost.app")

APPS_SETTING_PATH = "/etc/yunohost/apps/"
APP_TMP_WORKDIRS = "/var/cache/yunohost/app_tmp_work_dirs"

APPS_CATALOG_CACHE = "/var/cache/yunohost/repo"
APPS_CATALOG_CONF = "/etc/yunohost/apps_catalog.yml"
APPS_CATALOG_API_VERSION = 2
APPS_CATALOG_DEFAULT_URL = "https://app.yunohost.org/default"

re_app_instance_name = re.compile(
    r"^(?P<appid>[\w-]+?)(__(?P<appinstancenb>[1-9][0-9]*))?$"
)


def app_catalog(full=False, with_categories=False):
    """
    Return a dict of apps available to installation from Yunohost's app catalog
    """

    # Get app list from catalog cache
    catalog = _load_apps_catalog()
    installed_apps = set(_installed_apps())

    # Trim info for apps if not using --full
    for app, infos in catalog["apps"].items():
        infos["installed"] = app in installed_apps

        infos["manifest"]["description"] = _value_for_locale(
            infos["manifest"]["description"]
        )

        if not full:
            catalog["apps"][app] = {
                "description": infos["manifest"]["description"],
                "level": infos["level"],
            }
        else:
            infos["manifest"]["arguments"] = _set_default_ask_questions(
                infos["manifest"].get("arguments", {})
            )

    # Trim info for categories if not using --full
    for category in catalog["categories"]:
        category["title"] = _value_for_locale(category["title"])
        category["description"] = _value_for_locale(category["description"])
        for subtags in category.get("subtags", []):
            subtags["title"] = _value_for_locale(subtags["title"])

    if not full:
        catalog["categories"] = [
            {"id": c["id"], "description": c["description"]}
            for c in catalog["categories"]
        ]

    if not with_categories:
        return {"apps": catalog["apps"]}
    else:
        return {"apps": catalog["apps"], "categories": catalog["categories"]}


def app_search(string):
    """
    Return a dict of apps whose description or name match the search string
    """

    # Retrieve a simple dict listing all apps
    catalog_of_apps = app_catalog()

    # Selecting apps according to a match in app name or description
    matching_apps = {"apps": {}}
    for app in catalog_of_apps["apps"].items():
        if re.search(string, app[0], flags=re.IGNORECASE) or re.search(
            string, app[1]["description"], flags=re.IGNORECASE
        ):
            matching_apps["apps"][app[0]] = app[1]

    return matching_apps


# Old legacy function...
def app_fetchlist():
    logger.warning(
        "'yunohost app fetchlist' is deprecated. Please use 'yunohost tools update --apps' instead"
    )
    from yunohost.tools import tools_update

    tools_update(target="apps")


def app_list(full=False, installed=False, filter=None):
    """
    List installed apps
    """

    # Old legacy argument ... app_list was a combination of app_list and
    # app_catalog before 3.8 ...
    if installed:
        logger.warning(
            "Argument --installed ain't needed anymore when using 'yunohost app list'. It directly returns the list of installed apps.."
        )

    # Filter is a deprecated option...
    if filter:
        logger.warning(
            "Using -f $appname in 'yunohost app list' is deprecated. Just use 'yunohost app list | grep -q 'id: $appname' to check a specific app is installed"
        )

    out = []
    for app_id in sorted(_installed_apps()):

        if filter and not app_id.startswith(filter):
            continue

        try:
            app_info_dict = app_info(app_id, full=full)
        except Exception as e:
            logger.error("Failed to read info for %s : %s" % (app_id, e))
            continue
        app_info_dict["id"] = app_id
        out.append(app_info_dict)

    return {"apps": out}


def app_info(app, full=False):
    """
    Get info for a specific app
    """
    from yunohost.permission import user_permission_list

    _assert_is_installed(app)

    setting_path = os.path.join(APPS_SETTING_PATH, app)
    local_manifest = _get_manifest_of_app(setting_path)
    permissions = user_permission_list(full=True, absolute_urls=True, apps=[app])[
        "permissions"
    ]

    settings = _get_app_settings(app)

    ret = {
        "description": _value_for_locale(local_manifest["description"]),
        "name": permissions.get(app + ".main", {}).get("label", local_manifest["name"]),
        "version": local_manifest.get("version", "-"),
    }

    if "domain" in settings and "path" in settings:
        ret["domain_path"] = settings["domain"] + settings["path"]

    if not full:
        return ret

    ret["setting_path"] = setting_path
    ret["manifest"] = local_manifest
    ret["manifest"]["arguments"] = _set_default_ask_questions(
        ret["manifest"].get("arguments", {})
    )
    ret["settings"] = settings

    absolute_app_name, _ = _parse_app_instance_name(app)
    ret["from_catalog"] = _load_apps_catalog()["apps"].get(absolute_app_name, {})
    ret["upgradable"] = _app_upgradable(ret)
    ret["supports_change_url"] = os.path.exists(
        os.path.join(setting_path, "scripts", "change_url")
    )
    ret["supports_backup_restore"] = os.path.exists(
        os.path.join(setting_path, "scripts", "backup")
    ) and os.path.exists(os.path.join(setting_path, "scripts", "restore"))
    ret["supports_multi_instance"] = is_true(
        local_manifest.get("multi_instance", False)
    )

    ret["permissions"] = permissions
    ret["label"] = permissions.get(app + ".main", {}).get("label")

    if not ret["label"]:
        logger.warning("Failed to get label for app %s ?" % app)
    return ret


def _app_upgradable(app_infos):
    from packaging import version

    # Determine upgradability

    app_in_catalog = app_infos.get("from_catalog")
    installed_version = version.parse(app_infos.get("version", "0~ynh0"))
    version_in_catalog = version.parse(
        app_infos.get("from_catalog", {}).get("manifest", {}).get("version", "0~ynh0")
    )

    if not app_in_catalog:
        return "url_required"

    # Do not advertise upgrades for bad-quality apps
    level = app_in_catalog.get("level", -1)
    if (
        not (isinstance(level, int) and level >= 5)
        or app_in_catalog.get("state") != "working"
    ):
        return "bad_quality"

    # If the app uses the standard version scheme, use it to determine
    # upgradability
    if "~ynh" in str(installed_version) and "~ynh" in str(version_in_catalog):
        if installed_version < version_in_catalog:
            return "yes"
        else:
            return "no"

    # Legacy stuff for app with old / non-standard version numbers...

    # In case there is neither update_time nor install_time, we assume the app can/has to be upgraded
    if not app_infos["from_catalog"].get("lastUpdate") or not app_infos[
        "from_catalog"
    ].get("git"):
        return "url_required"

    settings = app_infos["settings"]
    local_update_time = settings.get("update_time", settings.get("install_time", 0))
    if app_infos["from_catalog"]["lastUpdate"] > local_update_time:
        return "yes"
    else:
        return "no"


def app_map(app=None, raw=False, user=None):
    """
    Returns a map of url <-> app id such as :

    {
       "domain.tld/foo": "foo__2",
       "domain.tld/mail: "rainloop",
       "other.tld/": "bar",
       "sub.other.tld/pwet": "pwet",
    }

    When using "raw", the structure changes to :

    {
        "domain.tld": {
            "/foo": {"label": "App foo", "id": "foo__2"},
            "/mail": {"label": "Rainloop", "id: "rainloop"},
        },
        "other.tld": {
            "/": {"label": "Bar", "id": "bar"},
        },
        "sub.other.tld": {
            "/pwet": {"label": "Pwet", "id": "pwet"}
        }
    }
    """

    from yunohost.permission import user_permission_list

    apps = []
    result = {}

    if app is not None:
        if not _is_installed(app):
            raise YunohostValidationError(
                "app_not_installed", app=app, all_apps=_get_all_installed_apps_id()
            )
        apps = [
            app,
        ]
    else:
        apps = _installed_apps()

    permissions = user_permission_list(full=True, absolute_urls=True, apps=apps)[
        "permissions"
    ]
    for app_id in apps:
        app_settings = _get_app_settings(app_id)
        if not app_settings:
            continue
        if "domain" not in app_settings:
            continue
        if "path" not in app_settings:
            # we assume that an app that doesn't have a path doesn't have an HTTP api
            continue
        # This 'no_sso' settings sound redundant to not having $path defined ....
        # At least from what I can see, all apps using it don't have a path defined ...
        if (
            "no_sso" in app_settings
        ):  # I don't think we need to check for the value here
            continue
        # Users must at least have access to the main permission to have access to extra permissions
        if user:
            if not app_id + ".main" in permissions:
                logger.warning(
                    "Uhoh, no main permission was found for app %s ... sounds like an app was only partially removed due to another bug :/"
                    % app_id
                )
                continue
            main_perm = permissions[app_id + ".main"]
            if user not in main_perm["corresponding_users"]:
                continue

        this_app_perms = {
            p: i
            for p, i in permissions.items()
            if p.startswith(app_id + ".") and (i["url"] or i["additional_urls"])
        }

        for perm_name, perm_info in this_app_perms.items():
            # If we're building the map for a specific user, check the user
            # actually is allowed for this specific perm
            if user and user not in perm_info["corresponding_users"]:
                continue

            perm_label = perm_info["label"]
            perm_all_urls = (
                []
                + ([perm_info["url"]] if perm_info["url"] else [])
                + perm_info["additional_urls"]
            )

            for url in perm_all_urls:

                # Here, we decide to completely ignore regex-type urls ...
                # Because :
                # - displaying them in regular "yunohost app map" output creates
                # a pretty big mess when there are multiple regexes for the same
                # app ? (c.f. for example lufi)
                # - it doesn't really make sense when checking app conflicts to
                # compare regexes ? (Or it could in some cases but ugh ?)
                #
                if url.startswith("re:"):
                    continue

                if not raw:
                    result[url] = perm_label
                else:
                    if "/" in url:
                        perm_domain, perm_path = url.split("/", 1)
                        perm_path = "/" + perm_path
                    else:
                        perm_domain = url
                        perm_path = "/"
                    if perm_domain not in result:
                        result[perm_domain] = {}
                    result[perm_domain][perm_path] = {"label": perm_label, "id": app_id}

    return result


@is_unit_operation()
def app_change_url(operation_logger, app, domain, path):
    """
    Modify the URL at which an application is installed.

    Keyword argument:
        app -- Taget app instance name
        domain -- New app domain on which the application will be moved
        path -- New path at which the application will be move

    """
    from yunohost.hook import hook_exec, hook_callback

    installed = _is_installed(app)
    if not installed:
        raise YunohostValidationError(
            "app_not_installed", app=app, all_apps=_get_all_installed_apps_id()
        )

    if not os.path.exists(
        os.path.join(APPS_SETTING_PATH, app, "scripts", "change_url")
    ):
        raise YunohostValidationError("app_change_url_no_script", app_name=app)

    old_domain = app_setting(app, "domain")
    old_path = app_setting(app, "path")

    # Normalize path and domain format
    old_domain, old_path = _normalize_domain_path(old_domain, old_path)
    domain, path = _normalize_domain_path(domain, path)

    if (domain, path) == (old_domain, old_path):
        raise YunohostValidationError(
            "app_change_url_identical_domains", domain=domain, path=path
        )

    # Check the url is available
    _assert_no_conflicting_apps(domain, path, ignore_app=app)

    manifest = _get_manifest_of_app(os.path.join(APPS_SETTING_PATH, app))

    # Retrieve arguments list for change_url script
    # TODO: Allow to specify arguments
    args_odict = _parse_args_from_manifest(manifest, "change_url")

    # Prepare env. var. to pass to script
    env_dict = _make_environment_for_app_script(app, args=args_odict)
    env_dict["YNH_APP_OLD_DOMAIN"] = old_domain
    env_dict["YNH_APP_OLD_PATH"] = old_path
    env_dict["YNH_APP_NEW_DOMAIN"] = domain
    env_dict["YNH_APP_NEW_PATH"] = path

    if domain != old_domain:
        operation_logger.related_to.append(("domain", old_domain))
    operation_logger.extra.update({"env": env_dict})
    operation_logger.start()

    tmp_workdir_for_app = _make_tmp_workdir_for_app(app=app)
    change_url_script = os.path.join(tmp_workdir_for_app, "scripts/change_url")

    # Execute App change_url script
    ret = hook_exec(change_url_script, env=env_dict)[0]
    if ret != 0:
        msg = "Failed to change '%s' url." % app
        logger.error(msg)
        operation_logger.error(msg)

        # restore values modified by app_checkurl
        # see begining of the function
        app_setting(app, "domain", value=old_domain)
        app_setting(app, "path", value=old_path)
        return
    shutil.rmtree(tmp_workdir_for_app)

    # this should idealy be done in the change_url script but let's avoid common mistakes
    app_setting(app, "domain", value=domain)
    app_setting(app, "path", value=path)

    app_ssowatconf()

    # avoid common mistakes
    if _run_service_command("reload", "nginx") is False:
        # grab nginx errors
        # the "exit 0" is here to avoid check_output to fail because 'nginx -t'
        # will return != 0 since we are in a failed state
        nginx_errors = check_output("nginx -t; exit 0")
        raise YunohostError(
            "app_change_url_failed_nginx_reload", nginx_errors=nginx_errors
        )

    logger.success(m18n.n("app_change_url_success", app=app, domain=domain, path=path))

    hook_callback("post_app_change_url", env=env_dict)


def app_upgrade(app=[], url=None, file=None, force=False, no_safety_backup=False):
    """
    Upgrade app

    Keyword argument:
        file -- Folder or tarball for upgrade
        app -- App(s) to upgrade (default all)
        url -- Git url to fetch for upgrade
        no_safety_backup -- Disable the safety backup during upgrade

    """
    from packaging import version
    from yunohost.hook import hook_add, hook_remove, hook_exec, hook_callback
    from yunohost.permission import permission_sync_to_user
    from yunohost.regenconf import manually_modified_files

    apps = app
    # Check if disk space available
    if free_space_in_directory("/") <= 512 * 1000 * 1000:
        raise YunohostValidationError("disk_space_not_sufficient_update")
    # If no app is specified, upgrade all apps
    if not apps:
        # FIXME : not sure what's supposed to happen if there is a url and a file but no apps...
        if not url and not file:
            apps = _installed_apps()
    elif not isinstance(app, list):
        apps = [app]

    # Remove possible duplicates
    apps = [app_ for i, app_ in enumerate(apps) if app_ not in apps[:i]]

    # Abort if any of those app is in fact not installed..
    for app_ in apps:
        _assert_is_installed(app_)

    if len(apps) == 0:
        raise YunohostValidationError("apps_already_up_to_date")
    if len(apps) > 1:
        logger.info(m18n.n("app_upgrade_several_apps", apps=", ".join(apps)))

    for number, app_instance_name in enumerate(apps):
        logger.info(m18n.n("app_upgrade_app_name", app=app_instance_name))

        app_dict = app_info(app_instance_name, full=True)

        if file and isinstance(file, dict):
            # We use this dirty hack to test chained upgrades in unit/functional tests
            manifest, extracted_app_folder = _extract_app_from_file(
                file[app_instance_name]
            )
        elif file:
            manifest, extracted_app_folder = _extract_app_from_file(file)
        elif url:
            manifest, extracted_app_folder = _fetch_app_from_git(url)
        elif app_dict["upgradable"] == "url_required":
            logger.warning(m18n.n("custom_app_url_required", app=app_instance_name))
            continue
        elif app_dict["upgradable"] == "yes" or force:
            manifest, extracted_app_folder = _fetch_app_from_git(app_instance_name)
        else:
            logger.success(m18n.n("app_already_up_to_date", app=app_instance_name))
            continue

        # Manage upgrade type and avoid any upgrade if there is nothing to do
        upgrade_type = "UNKNOWN"
        # Get current_version and new version
        app_new_version = version.parse(manifest.get("version", "?"))
        app_current_version = version.parse(app_dict.get("version", "?"))
        if "~ynh" in str(app_current_version) and "~ynh" in str(app_new_version):
            if app_current_version >= app_new_version and not force:
                # In case of upgrade from file or custom repository
                # No new version available
                logger.success(m18n.n("app_already_up_to_date", app=app_instance_name))
                # Save update time
                now = int(time.time())
                app_setting(app_instance_name, "update_time", now)
                app_setting(
                    app_instance_name,
                    "current_revision",
                    manifest.get("remote", {}).get("revision", "?"),
                )
                continue
            elif app_current_version > app_new_version:
                upgrade_type = "DOWNGRADE_FORCED"
            elif app_current_version == app_new_version:
                upgrade_type = "UPGRADE_FORCED"
            else:
                app_current_version_upstream, app_current_version_pkg = str(
                    app_current_version
                ).split("~ynh")
                app_new_version_upstream, app_new_version_pkg = str(
                    app_new_version
                ).split("~ynh")
                if app_current_version_upstream == app_new_version_upstream:
                    upgrade_type = "UPGRADE_PACKAGE"
                elif app_current_version_pkg == app_new_version_pkg:
                    upgrade_type = "UPGRADE_APP"
                else:
                    upgrade_type = "UPGRADE_FULL"

        # Check requirements
        _check_manifest_requirements(manifest, app_instance_name=app_instance_name)
        _assert_system_is_sane_for_app(manifest, "pre")

        app_setting_path = os.path.join(APPS_SETTING_PATH, app_instance_name)

        # Retrieve arguments list for upgrade script
        # TODO: Allow to specify arguments
        args_odict = _parse_args_from_manifest(manifest, "upgrade")

        # Prepare env. var. to pass to script
        env_dict = _make_environment_for_app_script(app_instance_name, args=args_odict)
        env_dict["YNH_APP_UPGRADE_TYPE"] = upgrade_type
        env_dict["YNH_APP_MANIFEST_VERSION"] = str(app_new_version)
        env_dict["YNH_APP_CURRENT_VERSION"] = str(app_current_version)
        env_dict["NO_BACKUP_UPGRADE"] = "1" if no_safety_backup else "0"

        # We'll check that the app didn't brutally edit some system configuration
        manually_modified_files_before_install = manually_modified_files()

        # Attempt to patch legacy helpers ...
        _patch_legacy_helpers(extracted_app_folder)

        # Apply dirty patch to make php5 apps compatible with php7
        _patch_legacy_php_versions(extracted_app_folder)

        # Start register change on system
        related_to = [("app", app_instance_name)]
        operation_logger = OperationLogger("app_upgrade", related_to, env=env_dict)
        operation_logger.start()

        # Execute the app upgrade script
        upgrade_failed = True
        try:
            upgrade_retcode = hook_exec(
                extracted_app_folder + "/scripts/upgrade", env=env_dict
            )[0]

            upgrade_failed = True if upgrade_retcode != 0 else False
            if upgrade_failed:
                error = m18n.n("app_upgrade_script_failed")
                logger.error(
                    m18n.n("app_upgrade_failed", app=app_instance_name, error=error)
                )
                failure_message_with_debug_instructions = operation_logger.error(error)
                if Moulinette.interface.type != "api":
                    dump_app_log_extract_for_debugging(operation_logger)
        # Script got manually interrupted ... N.B. : KeyboardInterrupt does not inherit from Exception
        except (KeyboardInterrupt, EOFError):
            upgrade_retcode = -1
            error = m18n.n("operation_interrupted")
            logger.error(
                m18n.n("app_upgrade_failed", app=app_instance_name, error=error)
            )
            failure_message_with_debug_instructions = operation_logger.error(error)
        # Something wrong happened in Yunohost's code (most probably hook_exec)
        except Exception:
            import traceback

            error = m18n.n("unexpected_error", error="\n" + traceback.format_exc())
            logger.error(
                m18n.n("app_install_failed", app=app_instance_name, error=error)
            )
            failure_message_with_debug_instructions = operation_logger.error(error)
        finally:
            # Whatever happened (install success or failure) we check if it broke the system
            # and warn the user about it
            try:
                broke_the_system = False
                _assert_system_is_sane_for_app(manifest, "post")
            except Exception as e:
                broke_the_system = True
                logger.error(
                    m18n.n("app_upgrade_failed", app=app_instance_name, error=str(e))
                )
                failure_message_with_debug_instructions = operation_logger.error(str(e))

            # We'll check that the app didn't brutally edit some system configuration
            manually_modified_files_after_install = manually_modified_files()
            manually_modified_files_by_app = set(
                manually_modified_files_after_install
            ) - set(manually_modified_files_before_install)
            if manually_modified_files_by_app:
                logger.error(
                    "Packagers /!\\ This app manually modified some system configuration files! This should not happen! If you need to do so, you should implement a proper conf_regen hook. Those configuration were affected:\n    - "
                    + "\n     -".join(manually_modified_files_by_app)
                )

            # If upgrade failed or broke the system,
            # raise an error and interrupt all other pending upgrades
            if upgrade_failed or broke_the_system:

                # display this if there are remaining apps
                if apps[number + 1 :]:
                    not_upgraded_apps = apps[number:]
                    logger.error(
                        m18n.n(
                            "app_not_upgraded",
                            failed_app=app_instance_name,
                            apps=", ".join(not_upgraded_apps),
                        )
                    )

                raise YunohostError(
                    failure_message_with_debug_instructions, raw_msg=True
                )

            # Otherwise we're good and keep going !
            now = int(time.time())
            app_setting(app_instance_name, "update_time", now)
            app_setting(
                app_instance_name,
                "current_revision",
                manifest.get("remote", {}).get("revision", "?"),
            )

            # Clean hooks and add new ones
            hook_remove(app_instance_name)
            if "hooks" in os.listdir(extracted_app_folder):
                for hook in os.listdir(extracted_app_folder + "/hooks"):
                    hook_add(app_instance_name, extracted_app_folder + "/hooks/" + hook)

            # Replace scripts and manifest and conf (if exists)
            os.system(
                'rm -rf "%s/scripts" "%s/manifest.toml %s/manifest.json %s/conf"'
                % (
                    app_setting_path,
                    app_setting_path,
                    app_setting_path,
                    app_setting_path,
                )
            )

            if os.path.exists(os.path.join(extracted_app_folder, "manifest.json")):
                os.system(
                    'mv "%s/manifest.json" "%s/scripts" %s'
                    % (extracted_app_folder, extracted_app_folder, app_setting_path)
                )
            if os.path.exists(os.path.join(extracted_app_folder, "manifest.toml")):
                os.system(
                    'mv "%s/manifest.toml" "%s/scripts" %s'
                    % (extracted_app_folder, extracted_app_folder, app_setting_path)
                )

            for file_to_copy in [
                "actions.json",
                "actions.toml",
                "config_panel.toml",
                "conf",
            ]:
                if os.path.exists(os.path.join(extracted_app_folder, file_to_copy)):
                    os.system(
                        "cp -R %s/%s %s"
                        % (extracted_app_folder, file_to_copy, app_setting_path)
                    )

            # Clean and set permissions
            shutil.rmtree(extracted_app_folder)
            os.system("chmod 600 %s" % app_setting_path)
            os.system("chmod 400 %s/settings.yml" % app_setting_path)
            os.system("chown -R root: %s" % app_setting_path)

            # So much win
            logger.success(m18n.n("app_upgraded", app=app_instance_name))

            hook_callback("post_app_upgrade", env=env_dict)
            operation_logger.success()

    permission_sync_to_user()

    logger.success(m18n.n("upgrade_complete"))


def app_manifest(app):

    raw_app_list = _load_apps_catalog()["apps"]

    if app in raw_app_list or ("@" in app) or ("http://" in app) or ("https://" in app):
        manifest, extracted_app_folder = _fetch_app_from_git(app)
    elif os.path.exists(app):
        manifest, extracted_app_folder = _extract_app_from_file(app)
    else:
        raise YunohostValidationError("app_unknown")

    shutil.rmtree(extracted_app_folder)

    return manifest


@is_unit_operation()
def app_install(
    operation_logger,
    app,
    label=None,
    args=None,
    no_remove_on_failure=False,
    force=False,
):
    """
    Install apps

    Keyword argument:
        app -- Name, local path or git URL of the app to install
        label -- Custom name for the app
        args -- Serialize arguments for app installation
        no_remove_on_failure -- Debug option to avoid removing the app on a failed installation
        force -- Do not ask for confirmation when installing experimental / low-quality apps
    """

    from yunohost.hook import hook_add, hook_remove, hook_exec, hook_callback
    from yunohost.log import OperationLogger
    from yunohost.permission import (
        user_permission_list,
        permission_create,
        permission_delete,
        permission_sync_to_user,
    )
    from yunohost.regenconf import manually_modified_files

    def confirm_install(confirm):
        # Ignore if there's nothing for confirm (good quality app), if --force is used
        # or if request on the API (confirm already implemented on the API side)
        if confirm is None or force or Moulinette.interface.type == "api":
            return

        if confirm in ["danger", "thirdparty"]:
            answer = Moulinette.prompt(
                m18n.n("confirm_app_install_" + confirm, answers="Yes, I understand"),
                color="red",
            )
            if answer != "Yes, I understand":
                raise YunohostError("aborting")

        else:
            answer = Moulinette.prompt(
                m18n.n("confirm_app_install_" + confirm, answers="Y/N"), color="yellow"
            )
            if answer.upper() != "Y":
                raise YunohostError("aborting")

    raw_app_list = _load_apps_catalog()["apps"]

    if app in raw_app_list or ("@" in app) or ("http://" in app) or ("https://" in app):

        # If we got an app name directly (e.g. just "wordpress"), we gonna test this name
        if app in raw_app_list:
            app_name_to_test = app
        # If we got an url like "https://github.com/foo/bar_ynh, we want to
        # extract "bar" and test if we know this app
        elif ("http://" in app) or ("https://" in app):
            app_name_to_test = app.strip("/").split("/")[-1].replace("_ynh", "")
        else:
            # FIXME : watdo if '@' in app ?
            app_name_to_test = None

        if app_name_to_test in raw_app_list:

            state = raw_app_list[app_name_to_test].get("state", "notworking")
            level = raw_app_list[app_name_to_test].get("level", None)
            confirm = "danger"
            if state in ["working", "validated"]:
                if isinstance(level, int) and level >= 5:
                    confirm = None
                elif isinstance(level, int) and level > 0:
                    confirm = "warning"
        else:
            confirm = "thirdparty"

        confirm_install(confirm)

        manifest, extracted_app_folder = _fetch_app_from_git(app)
    elif os.path.exists(app):
        confirm_install("thirdparty")
        manifest, extracted_app_folder = _extract_app_from_file(app)
    else:
        raise YunohostValidationError("app_unknown")

    # Check if disk space available
    if free_space_in_directory("/") <= 512 * 1000 * 1000:
        raise YunohostValidationError("disk_space_not_sufficient_install")

    # Check ID
    if "id" not in manifest or "__" in manifest["id"] or "." in manifest["id"]:
        raise YunohostValidationError("app_id_invalid")

    app_id = manifest["id"]
    label = label if label else manifest["name"]

    # Check requirements
    _check_manifest_requirements(manifest, app_id)
    _assert_system_is_sane_for_app(manifest, "pre")

    # Check if app can be forked
    instance_number = _installed_instance_number(app_id, last=True) + 1
    if instance_number > 1:
        if "multi_instance" not in manifest or not is_true(manifest["multi_instance"]):
            raise YunohostValidationError("app_already_installed", app=app_id)

        # Change app_id to the forked app id
        app_instance_name = app_id + "__" + str(instance_number)
    else:
        app_instance_name = app_id

    # Retrieve arguments list for install script
    args_dict = (
        {} if not args else dict(urllib.parse.parse_qsl(args, keep_blank_values=True))
    )
    args_odict = _parse_args_from_manifest(manifest, "install", args=args_dict)

    # Validate domain / path availability for webapps
    _validate_and_normalize_webpath(args_odict, extracted_app_folder)

    # Attempt to patch legacy helpers ...
    _patch_legacy_helpers(extracted_app_folder)

    # Apply dirty patch to make php5 apps compatible with php7
    _patch_legacy_php_versions(extracted_app_folder)

    # We'll check that the app didn't brutally edit some system configuration
    manually_modified_files_before_install = manually_modified_files()

    # Tell the operation_logger to redact all password-type args
    # Also redact the % escaped version of the password that might appear in
    # the 'args' section of metadata (relevant for password with non-alphanumeric char)
    data_to_redact = [
        value[0] for value in args_odict.values() if value[1] == "password"
    ]
    data_to_redact += [
        urllib.parse.quote(data)
        for data in data_to_redact
        if urllib.parse.quote(data) != data
    ]
    operation_logger.data_to_redact.extend(data_to_redact)

    operation_logger.related_to = [
        s for s in operation_logger.related_to if s[0] != "app"
    ]
    operation_logger.related_to.append(("app", app_id))
    operation_logger.start()

    logger.info(m18n.n("app_start_install", app=app_id))

    # Create app directory
    app_setting_path = os.path.join(APPS_SETTING_PATH, app_instance_name)
    if os.path.exists(app_setting_path):
        shutil.rmtree(app_setting_path)
    os.makedirs(app_setting_path)

    # Set initial app settings
    app_settings = {
        "id": app_instance_name,
        "install_time": int(time.time()),
        "current_revision": manifest.get("remote", {}).get("revision", "?"),
    }
    _set_app_settings(app_instance_name, app_settings)

    # Move scripts and manifest to the right place
    if os.path.exists(os.path.join(extracted_app_folder, "manifest.json")):
        os.system("cp %s/manifest.json %s" % (extracted_app_folder, app_setting_path))
    if os.path.exists(os.path.join(extracted_app_folder, "manifest.toml")):
        os.system("cp %s/manifest.toml %s" % (extracted_app_folder, app_setting_path))
    os.system("cp -R %s/scripts %s" % (extracted_app_folder, app_setting_path))

    for file_to_copy in [
        "actions.json",
        "actions.toml",
        "config_panel.toml",
        "conf",
    ]:
        if os.path.exists(os.path.join(extracted_app_folder, file_to_copy)):
            os.system(
                "cp -R %s/%s %s"
                % (extracted_app_folder, file_to_copy, app_setting_path)
            )

    # Initialize the main permission for the app
    # The permission is initialized with no url associated, and with tile disabled
    # For web app, the root path of the app will be added as url and the tile
    # will be enabled during the app install. C.f. 'app_register_url()' below.
    permission_create(
        app_instance_name + ".main",
        allowed=["all_users"],
        label=label,
        show_tile=False,
        protected=False,
    )

    # Prepare env. var. to pass to script
    env_dict = _make_environment_for_app_script(app_instance_name, args=args_odict)

    env_dict_for_logging = env_dict.copy()
    for arg_name, arg_value_and_type in args_odict.items():
        if arg_value_and_type[1] == "password":
            del env_dict_for_logging["YNH_APP_ARG_%s" % arg_name.upper()]

    operation_logger.extra.update({"env": env_dict_for_logging})

    # Execute the app install script
    install_failed = True
    try:
        install_retcode = hook_exec(
            os.path.join(extracted_app_folder, "scripts/install"), env=env_dict
        )[0]
        # "Common" app install failure : the script failed and returned exit code != 0
        install_failed = True if install_retcode != 0 else False
        if install_failed:
            error = m18n.n("app_install_script_failed")
            logger.error(m18n.n("app_install_failed", app=app_id, error=error))
            failure_message_with_debug_instructions = operation_logger.error(error)
            if Moulinette.interface.type != "api":
                dump_app_log_extract_for_debugging(operation_logger)
    # Script got manually interrupted ... N.B. : KeyboardInterrupt does not inherit from Exception
    except (KeyboardInterrupt, EOFError):
        error = m18n.n("operation_interrupted")
        logger.error(m18n.n("app_install_failed", app=app_id, error=error))
        failure_message_with_debug_instructions = operation_logger.error(error)
    # Something wrong happened in Yunohost's code (most probably hook_exec)
    except Exception:
        import traceback

        error = m18n.n("unexpected_error", error="\n" + traceback.format_exc())
        logger.error(m18n.n("app_install_failed", app=app_id, error=error))
        failure_message_with_debug_instructions = operation_logger.error(error)
    finally:
        # If success so far, validate that app didn't break important stuff
        if not install_failed:
            try:
                broke_the_system = False
                _assert_system_is_sane_for_app(manifest, "post")
            except Exception as e:
                broke_the_system = True
                logger.error(m18n.n("app_install_failed", app=app_id, error=str(e)))
                failure_message_with_debug_instructions = operation_logger.error(str(e))

        # We'll check that the app didn't brutally edit some system configuration
        manually_modified_files_after_install = manually_modified_files()
        manually_modified_files_by_app = set(
            manually_modified_files_after_install
        ) - set(manually_modified_files_before_install)
        if manually_modified_files_by_app:
            logger.error(
                "Packagers /!\\ This app manually modified some system configuration files! This should not happen! If you need to do so, you should implement a proper conf_regen hook. Those configuration were affected:\n    - "
                + "\n     -".join(manually_modified_files_by_app)
            )

        # If the install failed or broke the system, we remove it
        if install_failed or broke_the_system:

            # This option is meant for packagers to debug their apps more easily
            if no_remove_on_failure:
                raise YunohostError(
                    "The installation of %s failed, but was not cleaned up as requested by --no-remove-on-failure."
                    % app_id,
                    raw_msg=True,
                )
            else:
                logger.warning(m18n.n("app_remove_after_failed_install"))

            # Setup environment for remove script
            env_dict_remove = {}
            env_dict_remove["YNH_APP_ID"] = app_id
            env_dict_remove["YNH_APP_INSTANCE_NAME"] = app_instance_name
            env_dict_remove["YNH_APP_INSTANCE_NUMBER"] = str(instance_number)
            env_dict_remove["YNH_APP_MANIFEST_VERSION"] = manifest.get("version", "?")

            # Execute remove script
            operation_logger_remove = OperationLogger(
                "remove_on_failed_install",
                [("app", app_instance_name)],
                env=env_dict_remove,
            )
            operation_logger_remove.start()

            # Try to remove the app
            try:
                remove_retcode = hook_exec(
                    os.path.join(extracted_app_folder, "scripts/remove"),
                    args=[app_instance_name],
                    env=env_dict_remove,
                )[0]

            # Here again, calling hook_exec could fail miserably, or get
            # manually interrupted (by mistake or because script was stuck)
            # In that case we still want to proceed with the rest of the
            # removal (permissions, /etc/yunohost/apps/{app} ...)
            except (KeyboardInterrupt, EOFError, Exception):
                remove_retcode = -1
                import traceback

                logger.error(
                    m18n.n("unexpected_error", error="\n" + traceback.format_exc())
                )

            # Remove all permission in LDAP
            for permission_name in user_permission_list()["permissions"].keys():
                if permission_name.startswith(app_instance_name + "."):
                    permission_delete(permission_name, force=True, sync_perm=False)

            if remove_retcode != 0:
                msg = m18n.n("app_not_properly_removed", app=app_instance_name)
                logger.warning(msg)
                operation_logger_remove.error(msg)
            else:
                try:
                    _assert_system_is_sane_for_app(manifest, "post")
                except Exception as e:
                    operation_logger_remove.error(e)
                else:
                    operation_logger_remove.success()

            # Clean tmp folders
            shutil.rmtree(app_setting_path)
            shutil.rmtree(extracted_app_folder)

            permission_sync_to_user()

            raise YunohostError(failure_message_with_debug_instructions, raw_msg=True)

    # Clean hooks and add new ones
    hook_remove(app_instance_name)
    if "hooks" in os.listdir(extracted_app_folder):
        for file in os.listdir(extracted_app_folder + "/hooks"):
            hook_add(app_instance_name, extracted_app_folder + "/hooks/" + file)

    # Clean and set permissions
    shutil.rmtree(extracted_app_folder)
    os.system("chmod 600 %s" % app_setting_path)
    os.system("chmod 400 %s/settings.yml" % app_setting_path)
    os.system("chown -R root: %s" % app_setting_path)

    logger.success(m18n.n("installation_complete"))

    hook_callback("post_app_install", env=env_dict)


def dump_app_log_extract_for_debugging(operation_logger):

    with open(operation_logger.log_path, "r") as f:
        lines = f.readlines()

    filters = [
        r"set [+-]x$",
        r"set [+-]o xtrace$",
        r"local \w+$",
        r"local legacy_args=.*$",
        r".*Helper used in legacy mode.*",
        r"args_array=.*$",
        r"local -A args_array$",
        r"ynh_handle_getopts_args",
        r"ynh_script_progression",
    ]

    filters = [re.compile(f_) for f_ in filters]

    lines_to_display = []
    for line in lines:

        if ": " not in line.strip():
            continue

        # A line typically looks like
        # 2019-10-19 16:10:27,611: DEBUG - + mysql -u piwigo --password=********** -B piwigo
        # And we just want the part starting by "DEBUG - "
        line = line.strip().split(": ", 1)[1]

        if any(filter_.search(line) for filter_ in filters):
            continue

        lines_to_display.append(line)

        if line.endswith("+ ynh_exit_properly") or " + ynh_die " in line:
            break
        elif len(lines_to_display) > 20:
            lines_to_display.pop(0)

    logger.warning(
        "Here's an extract of the logs before the crash. It might help debugging the error:"
    )
    for line in lines_to_display:
        logger.info(line)


@is_unit_operation()
def app_remove(operation_logger, app, purge=False):
    """
    Remove app

    Keyword arguments:
        app -- App(s) to delete
        purge -- Remove with all app data

    """
    from yunohost.hook import hook_exec, hook_remove, hook_callback
    from yunohost.permission import (
        user_permission_list,
        permission_delete,
        permission_sync_to_user,
    )

    if not _is_installed(app):
        raise YunohostValidationError(
            "app_not_installed", app=app, all_apps=_get_all_installed_apps_id()
        )

    operation_logger.start()

    logger.info(m18n.n("app_start_remove", app=app))

    app_setting_path = os.path.join(APPS_SETTING_PATH, app)

    # Attempt to patch legacy helpers ...
    _patch_legacy_helpers(app_setting_path)

    # Apply dirty patch to make php5 apps compatible with php7 (e.g. the remove
    # script might date back from jessie install)
    _patch_legacy_php_versions(app_setting_path)

    manifest = _get_manifest_of_app(app_setting_path)
    tmp_workdir_for_app = _make_tmp_workdir_for_app(app=app)
    remove_script = f"{tmp_workdir_for_app}/scripts/remove"

    env_dict = {}
    app_id, app_instance_nb = _parse_app_instance_name(app)
    env_dict["YNH_APP_ID"] = app_id
    env_dict["YNH_APP_INSTANCE_NAME"] = app
    env_dict["YNH_APP_INSTANCE_NUMBER"] = str(app_instance_nb)
    env_dict["YNH_APP_MANIFEST_VERSION"] = manifest.get("version", "?")
    env_dict["YNH_APP_PURGE"] = str(purge)
    operation_logger.extra.update({"env": env_dict})
    operation_logger.flush()

    try:
        ret = hook_exec(remove_script, env=env_dict)[0]
    # Here again, calling hook_exec could fail miserably, or get
    # manually interrupted (by mistake or because script was stuck)
    # In that case we still want to proceed with the rest of the
    # removal (permissions, /etc/yunohost/apps/{app} ...)
    except (KeyboardInterrupt, EOFError, Exception):
        ret = -1
        import traceback

        logger.error(m18n.n("unexpected_error", error="\n" + traceback.format_exc()))
    finally:
        shutil.rmtree(tmp_workdir_for_app)

    if ret == 0:
        logger.success(m18n.n("app_removed", app=app))
        hook_callback("post_app_remove", env=env_dict)
    else:
        logger.warning(m18n.n("app_not_properly_removed", app=app))

    # Remove all permission in LDAP
    for permission_name in user_permission_list(apps=[app])["permissions"].keys():
        permission_delete(permission_name, force=True, sync_perm=False)

    if os.path.exists(app_setting_path):
        shutil.rmtree(app_setting_path)

    hook_remove(app)

    permission_sync_to_user()
    _assert_system_is_sane_for_app(manifest, "post")


def app_addaccess(apps, users=[]):
    """
    Grant access right to users (everyone by default)

    Keyword argument:
        users
        apps

    """
    from yunohost.permission import user_permission_update

    output = {}
    for app in apps:
        permission = user_permission_update(
            app + ".main", add=users, remove="all_users"
        )
        output[app] = permission["corresponding_users"]

    return {"allowed_users": output}


def app_removeaccess(apps, users=[]):
    """
    Revoke access right to users (everyone by default)

    Keyword argument:
        users
        apps

    """
    from yunohost.permission import user_permission_update

    output = {}
    for app in apps:
        permission = user_permission_update(app + ".main", remove=users)
        output[app] = permission["corresponding_users"]

    return {"allowed_users": output}


def app_clearaccess(apps):
    """
    Reset access rights for the app

    Keyword argument:
        apps

    """
    from yunohost.permission import user_permission_reset

    output = {}
    for app in apps:
        permission = user_permission_reset(app + ".main")
        output[app] = permission["corresponding_users"]

    return {"allowed_users": output}


@is_unit_operation()
def app_makedefault(operation_logger, app, domain=None):
    """
    Redirect domain root to an app

    Keyword argument:
        app
        domain

    """
    from yunohost.domain import _assert_domain_exists

    app_settings = _get_app_settings(app)
    app_domain = app_settings["domain"]
    app_path = app_settings["path"]

    if domain is None:
        domain = app_domain

    _assert_domain_exists(domain)

    operation_logger.related_to.append(("domain", domain))

    if "/" in app_map(raw=True)[domain]:
        raise YunohostValidationError(
            "app_make_default_location_already_used",
            app=app,
            domain=app_domain,
            other_app=app_map(raw=True)[domain]["/"]["id"],
        )

    operation_logger.start()

    # TODO / FIXME : current trick is to add this to conf.json.persisten
    # This is really not robust and should be improved
    # e.g. have a flag in /etc/yunohost/apps/$app/ to say that this is the
    # default app or idk...
    if not os.path.exists("/etc/ssowat/conf.json.persistent"):
        ssowat_conf = {}
    else:
        ssowat_conf = read_json("/etc/ssowat/conf.json.persistent")

    if "redirected_urls" not in ssowat_conf:
        ssowat_conf["redirected_urls"] = {}

    ssowat_conf["redirected_urls"][domain + "/"] = app_domain + app_path

    write_to_json(
        "/etc/ssowat/conf.json.persistent", ssowat_conf, sort_keys=True, indent=4
    )
    os.system("chmod 644 /etc/ssowat/conf.json.persistent")

    logger.success(m18n.n("ssowat_conf_updated"))


def app_setting(app, key, value=None, delete=False):
    """
    Set or get an app setting value

    Keyword argument:
        value -- Value to set
        app -- App ID
        key -- Key to get/set
        delete -- Delete the key

    """
    app_settings = _get_app_settings(app) or {}

    #
    # Legacy permission setting management
    # (unprotected, protected, skipped_uri/regex)
    #

    is_legacy_permission_setting = any(
        key.startswith(word + "_") for word in ["unprotected", "protected", "skipped"]
    )

    if is_legacy_permission_setting:

        from yunohost.permission import (
            user_permission_list,
            user_permission_update,
            permission_create,
            permission_delete,
            permission_url,
        )

        permissions = user_permission_list(full=True, apps=[app])["permissions"]
        permission_name = "%s.legacy_%s_uris" % (app, key.split("_")[0])
        permission = permissions.get(permission_name)

        # GET
        if value is None and not delete:
            return (
                ",".join(permission.get("uris", []) + permission["additional_urls"])
                if permission
                else None
            )

        # DELETE
        if delete:
            # If 'is_public' setting still exists, we interpret this as
            # coming from a legacy app (because new apps shouldn't manage the
            # is_public state themselves anymore...)
            #
            # In that case, we interpret the request for "deleting
            # unprotected/skipped" setting as willing to make the app
            # private
            if (
                "is_public" in app_settings
                and "visitors" in permissions[app + ".main"]["allowed"]
            ):
                if key.startswith("unprotected_") or key.startswith("skipped_"):
                    user_permission_update(app + ".main", remove="visitors")

            if permission:
                permission_delete(permission_name)

        # SET
        else:

            urls = value
            # If the request is about the root of the app (/), ( = the vast majority of cases)
            # we interpret this as a change for the main permission
            # (i.e. allowing/disallowing visitors)
            if urls == "/":
                if key.startswith("unprotected_") or key.startswith("skipped_"):
                    permission_url(app + ".main", url="/", sync_perm=False)
                    user_permission_update(app + ".main", add="visitors")
                else:
                    user_permission_update(app + ".main", remove="visitors")
            else:

                urls = urls.split(",")
                if key.endswith("_regex"):
                    urls = ["re:" + url for url in urls]

                if permission:
                    # In case of new regex, save the urls, to add a new time in the additional_urls
                    # In case of new urls, we do the same thing but inversed
                    if key.endswith("_regex"):
                        # List of urls to save
                        current_urls_or_regex = [
                            url
                            for url in permission["additional_urls"]
                            if not url.startswith("re:")
                        ]
                    else:
                        # List of regex to save
                        current_urls_or_regex = [
                            url
                            for url in permission["additional_urls"]
                            if url.startswith("re:")
                        ]

                    new_urls = urls + current_urls_or_regex
                    # We need to clear urls because in the old setting the new setting override the old one and dont just add some urls
                    permission_url(permission_name, clear_urls=True, sync_perm=False)
                    permission_url(permission_name, add_url=new_urls)
                else:
                    from yunohost.utils.legacy import legacy_permission_label

                    # Let's create a "special" permission for the legacy settings
                    permission_create(
                        permission=permission_name,
                        # FIXME find a way to limit to only the user allowed to the main permission
                        allowed=["all_users"]
                        if key.startswith("protected_")
                        else ["all_users", "visitors"],
                        url=None,
                        additional_urls=urls,
                        auth_header=not key.startswith("skipped_"),
                        label=legacy_permission_label(app, key.split("_")[0]),
                        show_tile=False,
                        protected=True,
                    )

        return

    #
    # Regular setting management
    #

    # GET
    if value is None and not delete:
        return app_settings.get(key, None)

    # DELETE
    if delete:
        if key in app_settings:
            del app_settings[key]

    # SET
    else:
        if key in ["redirected_urls", "redirected_regex"]:
            value = yaml.safe_load(value)
        app_settings[key] = value

    _set_app_settings(app, app_settings)


def app_register_url(app, domain, path):
    """
    Book/register a web path for a given app

    Keyword argument:
        app -- App which will use the web path
        domain -- The domain on which the app should be registered (e.g. your.domain.tld)
        path -- The path to be registered (e.g. /coffee)
    """
    from yunohost.permission import (
        permission_url,
        user_permission_update,
        permission_sync_to_user,
    )

    domain, path = _normalize_domain_path(domain, path)

    # We cannot change the url of an app already installed simply by changing
    # the settings...

    if _is_installed(app):
        settings = _get_app_settings(app)
        if "path" in settings.keys() and "domain" in settings.keys():
            raise YunohostValidationError("app_already_installed_cant_change_url")

    # Check the url is available
    _assert_no_conflicting_apps(domain, path)

    app_setting(app, "domain", value=domain)
    app_setting(app, "path", value=path)

    # Initially, the .main permission is created with no url at all associated
    # When the app register/books its web url, we also add the url '/'
    # (meaning the root of the app, domain.tld/path/)
    # and enable the tile to the SSO, and both of this should match 95% of apps
    # For more specific cases, the app is free to change / add urls or disable
    # the tile using the permission helpers.
    permission_url(app + ".main", url="/", sync_perm=False)
    user_permission_update(app + ".main", show_tile=True, sync_perm=False)
    permission_sync_to_user()


def app_ssowatconf():
    """
    Regenerate SSOwat configuration file


    """
    from yunohost.domain import domain_list, _get_maindomain
    from yunohost.permission import user_permission_list

    main_domain = _get_maindomain()
    domains = domain_list()["domains"]
    all_permissions = user_permission_list(
        full=True, ignore_system_perms=True, absolute_urls=True
    )["permissions"]

    permissions = {
        "core_skipped": {
            "users": [],
            "label": "Core permissions - skipped",
            "show_tile": False,
            "auth_header": False,
            "public": True,
            "uris": [domain + "/yunohost/admin" for domain in domains]
            + [domain + "/yunohost/api" for domain in domains]
            + [
                "re:^[^/]*/%.well%-known/ynh%-diagnosis/.*$",
                "re:^[^/]*/%.well%-known/acme%-challenge/.*$",
                "re:^[^/]*/%.well%-known/autoconfig/mail/config%-v1%.1%.xml.*$",
            ],
        }
    }
    redirected_regex = {
        main_domain + r"/yunohost[\/]?$": "https://" + main_domain + "/yunohost/sso/"
    }
    redirected_urls = {}

    for app in _installed_apps():

        app_settings = read_yaml(APPS_SETTING_PATH + app + "/settings.yml")

        # Redirected
        redirected_urls.update(app_settings.get("redirected_urls", {}))
        redirected_regex.update(app_settings.get("redirected_regex", {}))

    # New permission system
    for perm_name, perm_info in all_permissions.items():

        uris = (
            []
            + ([perm_info["url"]] if perm_info["url"] else [])
            + perm_info["additional_urls"]
        )

        # Ignore permissions for which there's no url defined
        if not uris:
            continue

        permissions[perm_name] = {
            "users": perm_info["corresponding_users"],
            "label": perm_info["label"],
            "show_tile": perm_info["show_tile"]
            and perm_info["url"]
            and (not perm_info["url"].startswith("re:")),
            "auth_header": perm_info["auth_header"],
            "public": "visitors" in perm_info["allowed"],
            "uris": uris,
        }

    conf_dict = {
        "portal_domain": main_domain,
        "portal_path": "/yunohost/sso/",
        "additional_headers": {
            "Auth-User": "uid",
            "Remote-User": "uid",
            "Name": "cn",
            "Email": "mail",
        },
        "domains": domains,
        "redirected_urls": redirected_urls,
        "redirected_regex": redirected_regex,
        "permissions": permissions,
    }

    write_to_json("/etc/ssowat/conf.json", conf_dict, sort_keys=True, indent=4)

    from .utils.legacy import translate_legacy_rules_in_ssowant_conf_json_persistent

    translate_legacy_rules_in_ssowant_conf_json_persistent()

    logger.debug(m18n.n("ssowat_conf_generated"))


def app_change_label(app, new_label):
    from yunohost.permission import user_permission_update

    installed = _is_installed(app)
    if not installed:
        raise YunohostValidationError(
            "app_not_installed", app=app, all_apps=_get_all_installed_apps_id()
        )
    logger.warning(m18n.n("app_label_deprecated"))
    user_permission_update(app + ".main", label=new_label)


# actions todo list:
# * docstring


def app_action_list(app):
    logger.warning(m18n.n("experimental_feature"))

    # this will take care of checking if the app is installed
    app_info_dict = app_info(app)

    return {
        "app": app,
        "app_name": app_info_dict["name"],
        "actions": _get_app_actions(app),
    }


@is_unit_operation()
def app_action_run(operation_logger, app, action, args=None):
    logger.warning(m18n.n("experimental_feature"))

    from yunohost.hook import hook_exec

    # will raise if action doesn't exist
    actions = app_action_list(app)["actions"]
    actions = {x["id"]: x for x in actions}

    if action not in actions:
        raise YunohostValidationError(
            "action '%s' not available for app '%s', available actions are: %s"
            % (action, app, ", ".join(actions.keys())),
            raw_msg=True,
        )

    operation_logger.start()

    action_declaration = actions[action]

    # Retrieve arguments list for install script
    args_dict = (
        dict(urllib.parse.parse_qsl(args, keep_blank_values=True)) if args else {}
    )
    args_odict = _parse_args_for_action(actions[action], args=args_dict)

    env_dict = _make_environment_for_app_script(
        app, args=args_odict, args_prefix="ACTION_"
    )
    env_dict["YNH_ACTION"] = action

    _, path = tempfile.mkstemp()

    with open(path, "w") as script:
        script.write(action_declaration["command"])

    os.chmod(path, 700)

    if action_declaration.get("cwd"):
        cwd = action_declaration["cwd"].replace("$app", app)
    else:
        cwd = os.path.join(APPS_SETTING_PATH, app)

    # FIXME: this should probably be ran in a tmp workdir...
    retcode = hook_exec(
        path,
        env=env_dict,
        chdir=cwd,
        user=action_declaration.get("user", "root"),
    )[0]

    if retcode not in action_declaration.get("accepted_return_codes", [0]):
        msg = "Error while executing action '%s' of app '%s': return code %s" % (
            action,
            app,
            retcode,
        )
        operation_logger.error(msg)
        raise YunohostError(msg, raw_msg=True)

    os.remove(path)

    operation_logger.success()
    return logger.success("Action successed!")


def app_config_get(app, key='', mode='classic'):
    """
    Display an app configuration in classic, full or export mode
    """
    config = AppConfigPanel(app)
    return config.get(key, mode)


@is_unit_operation()
def app_config_set(operation_logger, app, key=None, value=None, args=None, args_file=None):
    """
    Apply a new app configuration
    """

    config = AppConfigPanel(app)

    YunoHostArgumentFormatParser.operation_logger = operation_logger
    operation_logger.start()

    result = config.set(key, value, args, args_file)
    if "errors" not in result:
        operation_logger.success()
    return result

class AppConfigPanel(ConfigPanel):
    def __init__(self, app):

        # Check app is installed
        _assert_is_installed(app)

        self.app = app
        config_path = os.path.join(APPS_SETTING_PATH, app, "config_panel.toml")
        super().__init__(config_path=config_path)

    def _load_current_values(self):
        self.values = self._call_config_script('show')

    def _apply(self):
        self.errors = self._call_config_script('apply', self.new_values)

    def _call_config_script(self, action, env={}):
        from yunohost.hook import hook_exec

        # Add default config script if needed
        config_script = os.path.join(APPS_SETTING_PATH, self.app, "scripts", "config")
        if not os.path.exists(config_script):
            logger.debug("Adding a default config script")
            default_script = """#!/bin/bash
source /usr/share/yunohost/helpers
ynh_abort_if_errors
final_path=$(ynh_app_setting_get $app final_path)
ynh_app_config_run $1
"""
            write_to_file(config_script, default_script)

        # Call config script to extract current values
        logger.debug(f"Calling '{action}' action from config script")
        app_id, app_instance_nb = _parse_app_instance_name(self.app)
        env.update({
            "app_id": app_id,
            "app": self.app,
            "app_instance_nb": str(app_instance_nb),
        })

        ret, values = hook_exec(
            config_script, args=[action], env=env
        )
        if ret != 0:
            if action == 'show':
                raise YunohostError("app_config_unable_to_read_values")
            else:
                raise YunohostError("app_config_unable_to_apply_values_correctly")
        return values

def _get_all_installed_apps_id():
    """
    Return something like:
       ' * app1
         * app2
         * ...'
    """

    all_apps_ids = sorted(_installed_apps())

    all_apps_ids_formatted = "\n * ".join(all_apps_ids)
    all_apps_ids_formatted = "\n * " + all_apps_ids_formatted

    return all_apps_ids_formatted


def _get_app_actions(app_id):
    "Get app config panel stored in json or in toml"
    actions_toml_path = os.path.join(APPS_SETTING_PATH, app_id, "actions.toml")
    actions_json_path = os.path.join(APPS_SETTING_PATH, app_id, "actions.json")

    # sample data to get an idea of what is going on
    # this toml extract:
    #

    # [restart_service]
    # name = "Restart service"
    # command = "echo pouet $YNH_ACTION_SERVICE"
    # user = "root"  # optional
    # cwd = "/" # optional
    # accepted_return_codes = [0, 1, 2, 3]  # optional
    # description.en = "a dummy stupid exemple or restarting a service"
    #
    #     [restart_service.arguments.service]
    #     type = "string",
    #     ask.en = "service to restart"
    #     example = "nginx"
    #
    # will be parsed into this:
    #
    # OrderedDict([(u'restart_service',
    #               OrderedDict([(u'name', u'Restart service'),
    #                            (u'command', u'echo pouet $YNH_ACTION_SERVICE'),
    #                            (u'user', u'root'),
    #                            (u'cwd', u'/'),
    #                            (u'accepted_return_codes', [0, 1, 2, 3]),
    #                            (u'description',
    #                             OrderedDict([(u'en',
    #                                           u'a dummy stupid exemple or restarting a service')])),
    #                            (u'arguments',
    #                             OrderedDict([(u'service',
    #                                           OrderedDict([(u'type', u'string'),
    #                                                        (u'ask',
    #                                                         OrderedDict([(u'en',
    #                                                                       u'service to restart')])),
    #                                                        (u'example',
    #                                                         u'nginx')]))]))])),
    #
    #
    # and needs to be converted into this:
    #
    # [{u'accepted_return_codes': [0, 1, 2, 3],
    #   u'arguments': [{u'ask': {u'en': u'service to restart'},
    #     u'example': u'nginx',
    #     u'name': u'service',
    #     u'type': u'string'}],
    #   u'command': u'echo pouet $YNH_ACTION_SERVICE',
    #   u'cwd': u'/',
    #   u'description': {u'en': u'a dummy stupid exemple or restarting a service'},
    #   u'id': u'restart_service',
    #   u'name': u'Restart service',
    #   u'user': u'root'}]

    if os.path.exists(actions_toml_path):
        toml_actions = toml.load(open(actions_toml_path, "r"), _dict=OrderedDict)

        # transform toml format into json format
        actions = []

        for key, value in toml_actions.items():
            action = dict(**value)
            action["id"] = key

            arguments = []
            for argument_name, argument in value.get("arguments", {}).items():
                argument = dict(**argument)
                argument["name"] = argument_name

                arguments.append(argument)

            action["arguments"] = arguments
            actions.append(action)

        return actions

    elif os.path.exists(actions_json_path):
        return json.load(open(actions_json_path))

    return None


def _get_app_settings(app_id):
    """
    Get settings of an installed app

    Keyword arguments:
        app_id -- The app id

    """
    if not _is_installed(app_id):
        raise YunohostValidationError(
            "app_not_installed", app=app_id, all_apps=_get_all_installed_apps_id()
        )
    try:
        with open(os.path.join(APPS_SETTING_PATH, app_id, "settings.yml")) as f:
            settings = yaml.safe_load(f)
        # If label contains unicode char, this may later trigger issues when building strings...
        # FIXME: this should be propagated to read_yaml so that this fix applies everywhere I think...
        settings = {k: v for k, v in settings.items()}

        # Stupid fix for legacy bullshit
        # In the past, some setups did not have proper normalization for app domain/path
        # Meaning some setups (as of January 2021) still have path=/foobar/ (with a trailing slash)
        # resulting in stupid issue unless apps using ynh_app_normalize_path_stuff
        # So we yolofix the settings if such an issue is found >_>
        # A simple call  to `yunohost app list` (which happens quite often) should be enough
        # to migrate all app settings ... so this can probably be removed once we're past Bullseye...
        if settings.get("path") != "/" and (
            settings.get("path", "").endswith("/")
            or not settings.get("path", "/").startswith("/")
        ):
            settings["path"] = "/" + settings["path"].strip("/")
            _set_app_settings(app_id, settings)

        if app_id == settings["id"]:
            return settings
    except (IOError, TypeError, KeyError):
        logger.error(m18n.n("app_not_correctly_installed", app=app_id))
    return {}


def _set_app_settings(app_id, settings):
    """
    Set settings of an app

    Keyword arguments:
        app_id -- The app id
        settings -- Dict with app settings

    """
    with open(os.path.join(APPS_SETTING_PATH, app_id, "settings.yml"), "w") as f:
        yaml.safe_dump(settings, f, default_flow_style=False)


def _extract_app_from_file(path):
    """
    Unzip / untar / copy application tarball or directory to a tmp work directory

    Keyword arguments:
        path -- Path of the tarball or directory
    """
    logger.debug(m18n.n("extracting"))

    path = os.path.abspath(path)

    extracted_app_folder = _make_tmp_workdir_for_app()

    if ".zip" in path:
        extract_result = os.system(
            f"unzip '{path}' -d {extracted_app_folder} > /dev/null 2>&1"
        )
    elif ".tar" in path:
        extract_result = os.system(
            f"tar -xf '{path}' -C {extracted_app_folder} > /dev/null 2>&1"
        )
    elif os.path.isdir(path):
        shutil.rmtree(extracted_app_folder)
        if path[-1] != "/":
            path = path + "/"
        extract_result = os.system(f"cp -a '{path}' {extracted_app_folder}")
    else:
        extract_result = 1

    if extract_result != 0:
        raise YunohostError("app_extraction_failed")

    try:
        if len(os.listdir(extracted_app_folder)) == 1:
            for folder in os.listdir(extracted_app_folder):
                extracted_app_folder = extracted_app_folder + "/" + folder
        manifest = _get_manifest_of_app(extracted_app_folder)
        manifest["lastUpdate"] = int(time.time())
    except IOError:
        raise YunohostError("app_install_files_invalid")
    except ValueError as e:
        raise YunohostError("app_manifest_invalid", error=e)

    logger.debug(m18n.n("done"))

    manifest["remote"] = {"type": "file", "path": path}
    return manifest, extracted_app_folder


def _get_manifest_of_app(path):
    "Get app manifest stored in json or in toml"

    # sample data to get an idea of what is going on
    # this toml extract:
    #
    # license = "free"
    # url = "https://example.com"
    # multi_instance = true
    # version = "1.0~ynh1"
    # packaging_format = 1
    # services = ["nginx", "php7.0-fpm", "mysql"]
    # id = "ynhexample"
    # name = "YunoHost example app"
    #
    # [requirements]
    # yunohost = ">= 3.5"
    #
    # [maintainer]
    # url = "http://example.com"
    # name = "John doe"
    # email = "john.doe@example.com"
    #
    # [description]
    # fr = "Exemple de package d'application pour YunoHost."
    # en = "Example package for YunoHost application."
    #
    # [arguments]
    #     [arguments.install.domain]
    #     type = "domain"
    #     example = "example.com"
    #         [arguments.install.domain.ask]
    #         fr = "Choisissez un nom de domaine pour ynhexample"
    #         en = "Choose a domain name for ynhexample"
    #
    # will be parsed into this:
    #
    # OrderedDict([(u'license', u'free'),
    #              (u'url', u'https://example.com'),
    #              (u'multi_instance', True),
    #              (u'version', u'1.0~ynh1'),
    #              (u'packaging_format', 1),
    #              (u'services', [u'nginx', u'php7.0-fpm', u'mysql']),
    #              (u'id', u'ynhexample'),
    #              (u'name', u'YunoHost example app'),
    #              (u'requirements', OrderedDict([(u'yunohost', u'>= 3.5')])),
    #              (u'maintainer',
    #               OrderedDict([(u'url', u'http://example.com'),
    #                            (u'name', u'John doe'),
    #                            (u'email', u'john.doe@example.com')])),
    #              (u'description',
    #               OrderedDict([(u'fr',
    #                             u"Exemple de package d'application pour YunoHost."),
    #                            (u'en',
    #                             u'Example package for YunoHost application.')])),
    #              (u'arguments',
    #               OrderedDict([(u'install',
    #                             OrderedDict([(u'domain',
    #                                           OrderedDict([(u'type', u'domain'),
    #                                                        (u'example',
    #                                                         u'example.com'),
    #                                                        (u'ask',
    #                                                         OrderedDict([(u'fr',
    #                                                                       u'Choisissez un nom de domaine pour ynhexample'),
    #                                                                      (u'en',
    #                                                                       u'Choose a domain name for ynhexample')]))])),
    #
    # and needs to be converted into this:
    #
    # {
    #     "name": "YunoHost example app",
    #     "id": "ynhexample",
    #     "packaging_format": 1,
    #     "description": {
    #     ¦   "en": "Example package for YunoHost application.",
    #     ¦   "fr": "Exemple de package d’application pour YunoHost."
    #     },
    #     "version": "1.0~ynh1",
    #     "url": "https://example.com",
    #     "license": "free",
    #     "maintainer": {
    #     ¦   "name": "John doe",
    #     ¦   "email": "john.doe@example.com",
    #     ¦   "url": "http://example.com"
    #     },
    #     "requirements": {
    #     ¦   "yunohost": ">= 3.5"
    #     },
    #     "multi_instance": true,
    #     "services": [
    #     ¦   "nginx",
    #     ¦   "php7.0-fpm",
    #     ¦   "mysql"
    #     ],
    #     "arguments": {
    #     ¦   "install" : [
    #     ¦   ¦   {
    #     ¦   ¦   ¦   "name": "domain",
    #     ¦   ¦   ¦   "type": "domain",
    #     ¦   ¦   ¦   "ask": {
    #     ¦   ¦   ¦   ¦   "en": "Choose a domain name for ynhexample",
    #     ¦   ¦   ¦   ¦   "fr": "Choisissez un nom de domaine pour ynhexample"
    #     ¦   ¦   ¦   },
    #     ¦   ¦   ¦   "example": "example.com"
    #     ¦   ¦   },

    if os.path.exists(os.path.join(path, "manifest.toml")):
        manifest_toml = read_toml(os.path.join(path, "manifest.toml"))

        manifest = manifest_toml.copy()

        install_arguments = []
        for name, values in (
            manifest_toml.get("arguments", {}).get("install", {}).items()
        ):
            args = values.copy()
            args["name"] = name

            install_arguments.append(args)

        manifest["arguments"]["install"] = install_arguments

    elif os.path.exists(os.path.join(path, "manifest.json")):
        manifest = read_json(os.path.join(path, "manifest.json"))
    else:
        raise YunohostError(
            "There doesn't seem to be any manifest file in %s ... It looks like an app was not correctly installed/removed."
            % path,
            raw_msg=True,
        )

    manifest["arguments"] = _set_default_ask_questions(manifest.get("arguments", {}))
    return manifest


def _set_default_ask_questions(arguments):

    # arguments is something like
    # { "install": [
    #       { "name": "domain",
    #         "type": "domain",
    #         ....
    #       },
    #       { "name": "path",
    #         "type": "path"
    #         ...
    #       },
    #       ...
    #   ],
    #  "upgrade": [ ... ]
    # }

    # We set a default for any question with these matching (type, name)
    #                           type       namei
    # N.B. : this is only for install script ... should be reworked for other
    # scripts if we supports args for other scripts in the future...
    questions_with_default = [
        ("domain", "domain"),  # i18n: app_manifest_install_ask_domain
        ("path", "path"),  # i18n: app_manifest_install_ask_path
        ("password", "password"),  # i18n: app_manifest_install_ask_password
        ("user", "admin"),  # i18n: app_manifest_install_ask_admin
        ("boolean", "is_public"),
    ]  # i18n: app_manifest_install_ask_is_public

    for script_name, arg_list in arguments.items():

        # We only support questions for install so far, and for other
        if script_name != "install":
            continue

        for arg in arg_list:

            # Do not override 'ask' field if provided by app ?... Or shall we ?
            # if "ask" in arg:
            #    continue

            # If this arg corresponds to a question with default ask message...
            if any(
                (arg.get("type"), arg["name"]) == question
                for question in questions_with_default
            ):
                # The key is for example "app_manifest_install_ask_domain"
                key = "app_manifest_%s_ask_%s" % (script_name, arg["name"])
                arg["ask"] = m18n.n(key)

    return arguments


def _get_git_last_commit_hash(repository, reference="HEAD"):
    """
    Attempt to retrieve the last commit hash of a git repository

    Keyword arguments:
        repository -- The URL or path of the repository

    """
    try:
        cmd = "git ls-remote --exit-code {0} {1} | awk '{{print $1}}'".format(
            repository, reference
        )
        commit = check_output(cmd)
    except subprocess.CalledProcessError:
        logger.error("unable to get last commit from %s", repository)
        raise ValueError("Unable to get last commit with git")
    else:
        return commit.strip()


def _fetch_app_from_git(app):
    """
    Unzip or untar application tarball to a tmp directory

    Keyword arguments:
        app -- App_id or git repo URL
    """

    # Extract URL, branch and revision to download
    if ("@" in app) or ("http://" in app) or ("https://" in app):
        url = app
        branch = "master"
        if "/tree/" in url:
            url, branch = url.split("/tree/", 1)
        revision = "HEAD"
    else:
        app_dict = _load_apps_catalog()["apps"]

        app_id, _ = _parse_app_instance_name(app)

        if app_id not in app_dict:
            raise YunohostValidationError("app_unknown")
        elif "git" not in app_dict[app_id]:
            raise YunohostValidationError("app_unsupported_remote_type")

        app_info = app_dict[app_id]
        url = app_info["git"]["url"]
        branch = app_info["git"]["branch"]
        revision = str(app_info["git"]["revision"])

    extracted_app_folder = _make_tmp_workdir_for_app()

    logger.debug(m18n.n("downloading"))

    # Download only this commit
    try:
        # We don't use git clone because, git clone can't download
        # a specific revision only
        run_commands([["git", "init", extracted_app_folder]], shell=False)
        run_commands(
            [
                ["git", "remote", "add", "origin", url],
                [
                    "git",
                    "fetch",
                    "--depth=1",
                    "origin",
                    branch if revision == "HEAD" else revision,
                ],
                ["git", "reset", "--hard", "FETCH_HEAD"],
            ],
            cwd=extracted_app_folder,
            shell=False,
        )
        manifest = _get_manifest_of_app(extracted_app_folder)
    except subprocess.CalledProcessError:
        raise YunohostError("app_sources_fetch_failed")
    except ValueError as e:
        raise YunohostError("app_manifest_invalid", error=e)
    else:
        logger.debug(m18n.n("done"))

    # Store remote repository info into the returned manifest
    manifest["remote"] = {"type": "git", "url": url, "branch": branch}
    if revision == "HEAD":
        try:
            manifest["remote"]["revision"] = _get_git_last_commit_hash(url, branch)
        except Exception as e:
            logger.debug("cannot get last commit hash because: %s ", e)
    else:
        manifest["remote"]["revision"] = revision
        manifest["lastUpdate"] = app_info["lastUpdate"]

    return manifest, extracted_app_folder


def _installed_instance_number(app, last=False):
    """
    Check if application is installed and return instance number

    Keyword arguments:
        app -- id of App to check
        last -- Return only last instance number

    Returns:
        Number of last installed instance | List or instances

    """
    if last:
        number = 0
        try:
            installed_apps = os.listdir(APPS_SETTING_PATH)
        except OSError:
            os.makedirs(APPS_SETTING_PATH)
            return 0

        for installed_app in installed_apps:
            if number == 0 and app == installed_app:
                number = 1
            elif "__" in installed_app:
                if app == installed_app[: installed_app.index("__")]:
                    if int(installed_app[installed_app.index("__") + 2 :]) > number:
                        number = int(installed_app[installed_app.index("__") + 2 :])

        return number

    else:
        instance_number_list = []
        instances_dict = app_map(app=app, raw=True)
        for key, domain in instances_dict.items():
            for key, path in domain.items():
                instance_number_list.append(path["instance"])

        return sorted(instance_number_list)


def _is_installed(app):
    """
    Check if application is installed

    Keyword arguments:
        app -- id of App to check

    Returns:
        Boolean

    """
    return os.path.isdir(APPS_SETTING_PATH + app)


def _assert_is_installed(app):
    if not _is_installed(app):
        raise YunohostValidationError(
            "app_not_installed", app=app, all_apps=_get_all_installed_apps_id()
        )


def _installed_apps():
    return os.listdir(APPS_SETTING_PATH)


def _check_manifest_requirements(manifest, app_instance_name):
    """Check if required packages are met from the manifest"""

    packaging_format = int(manifest.get("packaging_format", 0))
    if packaging_format not in [0, 1]:
        raise YunohostValidationError("app_packaging_format_not_supported")

    requirements = manifest.get("requirements", dict())

    if not requirements:
        return

    logger.debug(m18n.n("app_requirements_checking", app=app_instance_name))

    # Iterate over requirements
    for pkgname, spec in requirements.items():
        if not packages.meets_version_specifier(pkgname, spec):
            version = packages.ynh_packages_version()[pkgname]["version"]
            raise YunohostValidationError(
                "app_requirements_unmeet",
                pkgname=pkgname,
                version=version,
                spec=spec,
                app=app_instance_name,
            )


def _parse_args_from_manifest(manifest, action, args={}):
    """Parse arguments needed for an action from the manifest

    Retrieve specified arguments for the action from the manifest, and parse
    given args according to that. If some required arguments are not provided,
    its values will be asked if interaction is possible.
    Parsed arguments will be returned as an OrderedDict

    Keyword arguments:
        manifest -- The app manifest to use
        action -- The action to retrieve arguments for
        args -- A dictionnary of arguments to parse

    """
    if action not in manifest["arguments"]:
        logger.debug("no arguments found for '%s' in manifest", action)
        return OrderedDict()

    action_args = manifest["arguments"][action]
    return parse_args_in_yunohost_format(args, action_args)


def _parse_args_for_action(action, args={}):
    """Parse arguments needed for an action from the actions list

    Retrieve specified arguments for the action from the manifest, and parse
    given args according to that. If some required arguments are not provided,
    its values will be asked if interaction is possible.
    Parsed arguments will be returned as an OrderedDict

    Keyword arguments:
        action -- The action
        args -- A dictionnary of arguments to parse

    """
    args_dict = OrderedDict()

    if "arguments" not in action:
        logger.debug("no arguments found for '%s' in manifest", action)
        return args_dict

    action_args = action["arguments"]

<<<<<<< HEAD
    return _parse_args_in_yunohost_format(args, action_args)


class Question:
    "empty class to store questions information"


class YunoHostArgumentFormatParser(object):
    hide_user_input_in_prompt = False

    def parse_question(self, question, user_answers):
        parsed_question = Question()

        parsed_question.name = question["name"]
        parsed_question.default = question.get("default", None)
        parsed_question.choices = question.get("choices", [])
        parsed_question.optional = question.get("optional", False)
        parsed_question.ask = question.get("ask")
        parsed_question.value = user_answers.get(parsed_question.name)

        if parsed_question.ask is None:
            parsed_question.ask = "Enter value for '%s':" % parsed_question.name

        # Empty value is parsed as empty string
        if parsed_question.default == "":
            parsed_question.default = None

        return parsed_question

    def parse(self, question, user_answers):
        question = self.parse_question(question, user_answers)

        if question.value is None:
            text_for_user_input_in_cli = self._format_text_for_user_input_in_cli(
                question
            )

            try:
                question.value = Moulinette.prompt(
                    text_for_user_input_in_cli, self.hide_user_input_in_prompt
                )
            except NotImplementedError:
                question.value = None

        # we don't have an answer, check optional and default_value
        if question.value is None or question.value == "":
            if not question.optional and question.default is None:
                raise YunohostValidationError(
                    "app_argument_required", name=question.name
                )
            else:
                question.value = (
                    getattr(self, "default_value", None)
                    if question.default is None
                    else question.default
                )

        # we have an answer, do some post checks
        if question.value is not None:
            if question.choices and question.value not in question.choices:
                self._raise_invalid_answer(question)

        # this is done to enforce a certain formating like for boolean
        # by default it doesn't do anything
        question.value = self._post_parse_value(question)

        return (question.value, self.argument_type)

    def _raise_invalid_answer(self, question):
        raise YunohostValidationError(
            "app_argument_choice_invalid",
            name=question.name,
            choices=", ".join(question.choices),
        )

    def _format_text_for_user_input_in_cli(self, question):
        text_for_user_input_in_cli = _value_for_locale(question.ask)

        if question.choices:
            text_for_user_input_in_cli += " [{0}]".format(" | ".join(question.choices))

        if question.default is not None:
            text_for_user_input_in_cli += " (default: {0})".format(question.default)

        return text_for_user_input_in_cli

    def _post_parse_value(self, question):
        return question.value


class StringArgumentParser(YunoHostArgumentFormatParser):
    argument_type = "string"
    default_value = ""


class PasswordArgumentParser(YunoHostArgumentFormatParser):
    hide_user_input_in_prompt = True
    argument_type = "password"
    default_value = ""
    forbidden_chars = "{}"

    def parse_question(self, question, user_answers):
        question = super(PasswordArgumentParser, self).parse_question(
            question, user_answers
        )

        if question.default is not None:
            raise YunohostValidationError(
                "app_argument_password_no_default", name=question.name
            )

        return question

    def _post_parse_value(self, question):
        if any(char in question.value for char in self.forbidden_chars):
            raise YunohostValidationError(
                "pattern_password_app", forbidden_chars=self.forbidden_chars
            )

        # If it's an optional argument the value should be empty or strong enough
        if not question.optional or question.value:
            from yunohost.utils.password import assert_password_is_strong_enough

            assert_password_is_strong_enough("user", question.value)

        return super(PasswordArgumentParser, self)._post_parse_value(question)


class PathArgumentParser(YunoHostArgumentFormatParser):
    argument_type = "path"
    default_value = ""


class BooleanArgumentParser(YunoHostArgumentFormatParser):
    argument_type = "boolean"
    default_value = False

    def parse_question(self, question, user_answers):
        question = super(BooleanArgumentParser, self).parse_question(
            question, user_answers
        )

        if question.default is None:
            question.default = False

        return question

    def _format_text_for_user_input_in_cli(self, question):
        text_for_user_input_in_cli = _value_for_locale(question.ask)

        text_for_user_input_in_cli += " [yes | no]"

        if question.default is not None:
            formatted_default = "yes" if question.default else "no"
            text_for_user_input_in_cli += " (default: {0})".format(formatted_default)

        return text_for_user_input_in_cli

    def _post_parse_value(self, question):
        if isinstance(question.value, bool):
            return 1 if question.value else 0

        if str(question.value).lower() in ["1", "yes", "y", "true"]:
            return 1

        if str(question.value).lower() in ["0", "no", "n", "false"]:
            return 0

        raise YunohostValidationError(
            "app_argument_choice_invalid",
            name=question.name,
            choices="yes, no, y, n, 1, 0",
        )


class DomainArgumentParser(YunoHostArgumentFormatParser):
    argument_type = "domain"

    def parse_question(self, question, user_answers):
        from yunohost.domain import domain_list, _get_maindomain

        question = super(DomainArgumentParser, self).parse_question(
            question, user_answers
        )

        if question.default is None:
            question.default = _get_maindomain()

        question.choices = domain_list()["domains"]

        return question

    def _raise_invalid_answer(self, question):
        raise YunohostValidationError(
            "app_argument_invalid", name=question.name, error=m18n.n("domain_unknown")
        )


class UserArgumentParser(YunoHostArgumentFormatParser):
    argument_type = "user"

    def parse_question(self, question, user_answers):
        from yunohost.user import user_list, user_info
        from yunohost.domain import _get_maindomain

        question = super(UserArgumentParser, self).parse_question(
            question, user_answers
        )
        question.choices = user_list()["users"]
        if question.default is None:
            root_mail = "root@%s" % _get_maindomain()
            for user in question.choices.keys():
                if root_mail in user_info(user).get("mail-aliases", []):
                    question.default = user
                    break

        return question

    def _raise_invalid_answer(self, question):
        raise YunohostValidationError(
            "app_argument_invalid",
            name=question.name,
            error=m18n.n("user_unknown", user=question.value),
        )


class NumberArgumentParser(YunoHostArgumentFormatParser):
    argument_type = "number"
    default_value = ""

    def parse_question(self, question, user_answers):
        question = super(NumberArgumentParser, self).parse_question(
            question, user_answers
        )

        if question.default is None:
            question.default = 0

        return question

    def _post_parse_value(self, question):
        if isinstance(question.value, int):
            return super(NumberArgumentParser, self)._post_parse_value(question)

        if isinstance(question.value, str) and question.value.isdigit():
            return int(question.value)

        raise YunohostValidationError(
            "app_argument_invalid", name=question.name, error=m18n.n("invalid_number")
        )


class DisplayTextArgumentParser(YunoHostArgumentFormatParser):
    argument_type = "display_text"

    def parse(self, question, user_answers):
        print(question["ask"])


ARGUMENTS_TYPE_PARSERS = {
    "string": StringArgumentParser,
    "password": PasswordArgumentParser,
    "path": PathArgumentParser,
    "boolean": BooleanArgumentParser,
    "domain": DomainArgumentParser,
    "user": UserArgumentParser,
    "number": NumberArgumentParser,
    "display_text": DisplayTextArgumentParser,
}



def _parse_args_in_yunohost_format(user_answers, argument_questions):
    """Parse arguments store in either manifest.json or actions.json or from a
    config panel against the user answers when they are present.

    Keyword arguments:
        user_answers -- a dictionnary of arguments from the user (generally
                        empty in CLI, filed from the admin interface)
        argument_questions -- the arguments description store in yunohost
                              format from actions.json/toml, manifest.json/toml
                              or config_panel.json/toml
    """
    parsed_answers_dict = OrderedDict()
=======
    return parse_args_in_yunohost_format(args, action_args)
>>>>>>> b28cf8cb





def _validate_and_normalize_webpath(args_dict, app_folder):

    # If there's only one "domain" and "path", validate that domain/path
    # is an available url and normalize the path.

    domain_args = [
        (name, value[0]) for name, value in args_dict.items() if value[1] == "domain"
    ]
    path_args = [
        (name, value[0]) for name, value in args_dict.items() if value[1] == "path"
    ]

    if len(domain_args) == 1 and len(path_args) == 1:

        domain = domain_args[0][1]
        path = path_args[0][1]
        domain, path = _normalize_domain_path(domain, path)

        # Check the url is available
        _assert_no_conflicting_apps(domain, path)

        # (We save this normalized path so that the install script have a
        # standard path format to deal with no matter what the user inputted)
        args_dict[path_args[0][0]] = (path, "path")

    # This is likely to be a full-domain app...
    elif len(domain_args) == 1 and len(path_args) == 0:

        # Confirm that this is a full-domain app This should cover most cases
        # ...  though anyway the proper solution is to implement some mechanism
        # in the manifest for app to declare that they require a full domain
        # (among other thing) so that we can dynamically check/display this
        # requirement on the webadmin form and not miserably fail at submit time

        # Full-domain apps typically declare something like path_url="/" or path=/
        # and use ynh_webpath_register or yunohost_app_checkurl inside the install script
        install_script_content = open(
            os.path.join(app_folder, "scripts/install")
        ).read()

        if re.search(
            r"\npath(_url)?=[\"']?/[\"']?\n", install_script_content
        ) and re.search(
            r"(ynh_webpath_register|yunohost app checkurl)", install_script_content
        ):

            domain = domain_args[0][1]
            _assert_no_conflicting_apps(domain, "/", full_domain=True)


def _normalize_domain_path(domain, path):

    # We want url to be of the format :
    #  some.domain.tld/foo

    # Remove http/https prefix if it's there
    if domain.startswith("https://"):
        domain = domain[len("https://") :]
    elif domain.startswith("http://"):
        domain = domain[len("http://") :]

    # Remove trailing slashes
    domain = domain.rstrip("/").lower()
    path = "/" + path.strip("/")

    return domain, path


def _get_conflicting_apps(domain, path, ignore_app=None):
    """
    Return a list of all conflicting apps with a domain/path (it can be empty)

    Keyword argument:
        domain -- The domain for the web path (e.g. your.domain.tld)
        path -- The path to check (e.g. /coffee)
        ignore_app -- An optional app id to ignore (c.f. the change_url usecase)
    """

    from yunohost.domain import _assert_domain_exists

    domain, path = _normalize_domain_path(domain, path)

    # Abort if domain is unknown
    _assert_domain_exists(domain)

    # Fetch apps map
    apps_map = app_map(raw=True)

    # Loop through all apps to check if path is taken by one of them
    conflicts = []
    if domain in apps_map:
        # Loop through apps
        for p, a in apps_map[domain].items():
            if a["id"] == ignore_app:
                continue
            if path == p:
                conflicts.append((p, a["id"], a["label"]))
            # We also don't want conflicts with other apps starting with
            # same name
            elif path.startswith(p) or p.startswith(path):
                conflicts.append((p, a["id"], a["label"]))

    return conflicts


def _assert_no_conflicting_apps(domain, path, ignore_app=None, full_domain=False):

    conflicts = _get_conflicting_apps(domain, path, ignore_app)

    if conflicts:
        apps = []
        for path, app_id, app_label in conflicts:
            apps.append(
                " * {domain:s}{path:s} → {app_label:s} ({app_id:s})".format(
                    domain=domain,
                    path=path,
                    app_id=app_id,
                    app_label=app_label,
                )
            )

        if full_domain:
            raise YunohostValidationError("app_full_domain_unavailable", domain=domain)
        else:
            raise YunohostValidationError(
                "app_location_unavailable", apps="\n".join(apps)
            )


def _make_environment_for_app_script(app, args={}, args_prefix="APP_ARG_"):

    app_setting_path = os.path.join(APPS_SETTING_PATH, app)

    manifest = _get_manifest_of_app(app_setting_path)
    app_id, app_instance_nb = _parse_app_instance_name(app)

    env_dict = {
        "YNH_APP_ID": app_id,
        "YNH_APP_INSTANCE_NAME": app,
        "YNH_APP_INSTANCE_NUMBER": str(app_instance_nb),
        "YNH_APP_MANIFEST_VERSION": manifest.get("version", "?"),
    }

    for arg_name, arg_value_and_type in args.items():
        env_dict["YNH_%s%s" % (args_prefix, arg_name.upper())] = str(
            arg_value_and_type[0]
        )

    return env_dict


def _parse_app_instance_name(app_instance_name):
    """
    Parse a Yunohost app instance name and extracts the original appid
    and the application instance number

    >>> _parse_app_instance_name('yolo') == ('yolo', 1)
    True
    >>> _parse_app_instance_name('yolo1') == ('yolo1', 1)
    True
    >>> _parse_app_instance_name('yolo__0') == ('yolo__0', 1)
    True
    >>> _parse_app_instance_name('yolo__1') == ('yolo', 1)
    True
    >>> _parse_app_instance_name('yolo__23') == ('yolo', 23)
    True
    >>> _parse_app_instance_name('yolo__42__72') == ('yolo__42', 72)
    True
    >>> _parse_app_instance_name('yolo__23qdqsd') == ('yolo__23qdqsd', 1)
    True
    >>> _parse_app_instance_name('yolo__23qdqsd56') == ('yolo__23qdqsd56', 1)
    True
    """
    match = re_app_instance_name.match(app_instance_name)
    assert match, "Could not parse app instance name : %s" % app_instance_name
    appid = match.groupdict().get("appid")
    app_instance_nb = (
        int(match.groupdict().get("appinstancenb"))
        if match.groupdict().get("appinstancenb") is not None
        else 1
    )
    return (appid, app_instance_nb)


#
# ############################### #
#  Applications list management   #
# ############################### #
#


def _initialize_apps_catalog_system():
    """
    This function is meant to intialize the apps_catalog system with YunoHost's default app catalog.
    """

    default_apps_catalog_list = [{"id": "default", "url": APPS_CATALOG_DEFAULT_URL}]

    try:
        logger.debug(
            "Initializing apps catalog system with YunoHost's default app list"
        )
        write_to_yaml(APPS_CATALOG_CONF, default_apps_catalog_list)
    except Exception as e:
        raise YunohostError(
            "Could not initialize the apps catalog system... : %s" % str(e)
        )

    logger.success(m18n.n("apps_catalog_init_success"))


def _read_apps_catalog_list():
    """
    Read the json corresponding to the list of apps catalogs
    """

    try:
        list_ = read_yaml(APPS_CATALOG_CONF)
        # Support the case where file exists but is empty
        # by returning [] if list_ is None
        return list_ if list_ else []
    except Exception as e:
        raise YunohostError("Could not read the apps_catalog list ... : %s" % str(e))


def _actual_apps_catalog_api_url(base_url):

    return "{base_url}/v{version}/apps.json".format(
        base_url=base_url, version=APPS_CATALOG_API_VERSION
    )


def _update_apps_catalog():
    """
    Fetches the json for each apps_catalog and update the cache

    apps_catalog_list is for example :
     [   {"id": "default", "url": "https://app.yunohost.org/default/"}  ]

    Then for each apps_catalog, the actual json URL to be fetched is like :
       https://app.yunohost.org/default/vX/apps.json

    And store it in :
        /var/cache/yunohost/repo/default.json
    """

    apps_catalog_list = _read_apps_catalog_list()

    logger.info(m18n.n("apps_catalog_updating"))

    # Create cache folder if needed
    if not os.path.exists(APPS_CATALOG_CACHE):
        logger.debug("Initialize folder for apps catalog cache")
        mkdir(APPS_CATALOG_CACHE, mode=0o750, parents=True, uid="root")

    for apps_catalog in apps_catalog_list:
        apps_catalog_id = apps_catalog["id"]
        actual_api_url = _actual_apps_catalog_api_url(apps_catalog["url"])

        # Fetch the json
        try:
            apps_catalog_content = download_json(actual_api_url)
        except Exception as e:
            raise YunohostError(
                "apps_catalog_failed_to_download",
                apps_catalog=apps_catalog_id,
                error=str(e),
            )

        # Remember the apps_catalog api version for later
        apps_catalog_content["from_api_version"] = APPS_CATALOG_API_VERSION

        # Save the apps_catalog data in the cache
        cache_file = "{cache_folder}/{list}.json".format(
            cache_folder=APPS_CATALOG_CACHE, list=apps_catalog_id
        )
        try:
            write_to_json(cache_file, apps_catalog_content)
        except Exception as e:
            raise YunohostError(
                "Unable to write cache data for %s apps_catalog : %s"
                % (apps_catalog_id, str(e))
            )

    logger.success(m18n.n("apps_catalog_update_success"))


def _load_apps_catalog():
    """
    Read all the apps catalog cache files and build a single dict (merged_catalog)
    corresponding to all known apps and categories
    """

    merged_catalog = {"apps": {}, "categories": []}

    for apps_catalog_id in [L["id"] for L in _read_apps_catalog_list()]:

        # Let's load the json from cache for this catalog
        cache_file = "{cache_folder}/{list}.json".format(
            cache_folder=APPS_CATALOG_CACHE, list=apps_catalog_id
        )

        try:
            apps_catalog_content = (
                read_json(cache_file) if os.path.exists(cache_file) else None
            )
        except Exception as e:
            raise YunohostError(
                "Unable to read cache for apps_catalog %s : %s" % (cache_file, e),
                raw_msg=True,
            )

        # Check that the version of the data matches version ....
        # ... otherwise it means we updated yunohost in the meantime
        # and need to update the cache for everything to be consistent
        if (
            not apps_catalog_content
            or apps_catalog_content.get("from_api_version") != APPS_CATALOG_API_VERSION
        ):
            logger.info(m18n.n("apps_catalog_obsolete_cache"))
            _update_apps_catalog()
            apps_catalog_content = read_json(cache_file)

        del apps_catalog_content["from_api_version"]

        # Add apps from this catalog to the output
        for app, info in apps_catalog_content["apps"].items():

            # (N.B. : there's a small edge case where multiple apps catalog could be listing the same apps ...
            #         in which case we keep only the first one found)
            if app in merged_catalog["apps"]:
                logger.warning(
                    "Duplicate app %s found between apps catalog %s and %s"
                    % (app, apps_catalog_id, merged_catalog["apps"][app]["repository"])
                )
                continue

            info["repository"] = apps_catalog_id
            merged_catalog["apps"][app] = info

        # Annnnd categories
        merged_catalog["categories"] += apps_catalog_content["categories"]

    return merged_catalog


#
# ############################### #
#        Small utilities          #
# ############################### #
#


def _make_tmp_workdir_for_app(app=None):

    # Create parent dir if it doesn't exists yet
    if not os.path.exists(APP_TMP_WORKDIRS):
        os.makedirs(APP_TMP_WORKDIRS)

    now = int(time.time())

    # Cleanup old dirs (if any)
    for dir_ in os.listdir(APP_TMP_WORKDIRS):
        path = os.path.join(APP_TMP_WORKDIRS, dir_)
        # We only delete folders older than an arbitary 12 hours
        # This is to cover the stupid case of upgrades
        # Where many app will call 'yunohost backup create'
        # from the upgrade script itself,
        # which will also call this function while the upgrade
        # script itself is running in one of those dir...
        # It could be that there are other edge cases
        # such as app-install-during-app-install
        if os.stat(path).st_mtime < now - 12 * 3600:
            shutil.rmtree(path)
    tmpdir = tempfile.mkdtemp(prefix="app_", dir=APP_TMP_WORKDIRS)

    # Copy existing app scripts, conf, ... if an app arg was provided
    if app:
        os.system(f"cp -a {APPS_SETTING_PATH}/{app}/* {tmpdir}")

    return tmpdir


def is_true(arg):
    """
    Convert a string into a boolean

    Keyword arguments:
        arg -- The string to convert

    Returns:
        Boolean

    """
    if isinstance(arg, bool):
        return arg
    elif isinstance(arg, str):
        return arg.lower() in ["yes", "true", "on"]
    else:
        logger.debug("arg should be a boolean or a string, got %r", arg)
        return True if arg else False


def unstable_apps():

    output = []

    for infos in app_list(full=True)["apps"]:

        if not infos.get("from_catalog") or infos.get("from_catalog").get("state") in [
            "inprogress",
            "notworking",
        ]:
            output.append(infos["id"])

    return output


def _assert_system_is_sane_for_app(manifest, when):

    logger.debug("Checking that required services are up and running...")

    services = manifest.get("services", [])

    # Some apps use php-fpm or php5-fpm which is now php7.0-fpm
    def replace_alias(service):
        if service in ["php-fpm", "php5-fpm", "php7.0-fpm"]:
            return "php7.3-fpm"
        else:
            return service

    services = [replace_alias(s) for s in services]

    # We only check those, mostly to ignore "custom" services
    # (added by apps) and because those are the most popular
    # services
    service_filter = ["nginx", "php7.3-fpm", "mysql", "postfix"]
    services = [str(s) for s in services if s in service_filter]

    if "nginx" not in services:
        services = ["nginx"] + services
    if "fail2ban" not in services:
        services.append("fail2ban")

    # Wait if a service is reloading
    test_nb = 0
    while test_nb < 16:
        if not any(s for s in services if service_status(s)["status"] == "reloading"):
            break
        time.sleep(0.5)
        test_nb += 1

    # List services currently down and raise an exception if any are found
    services_status = {s: service_status(s) for s in services}
    faulty_services = [
        f"{s} ({status['status']})"
        for s, status in services_status.items()
        if status["status"] != "running"
    ]

    if faulty_services:
        if when == "pre":
            raise YunohostValidationError(
                "app_action_cannot_be_ran_because_required_services_down",
                services=", ".join(faulty_services),
            )
        elif when == "post":
            raise YunohostError(
                "app_action_broke_system", services=", ".join(faulty_services)
            )

    if packages.dpkg_is_broken():
        if when == "pre":
            raise YunohostValidationError("dpkg_is_broken")
        elif when == "post":
            raise YunohostError("this_action_broke_dpkg")


LEGACY_PHP_VERSION_REPLACEMENTS = [
    ("/etc/php5", "/etc/php/7.3"),
    ("/etc/php/7.0", "/etc/php/7.3"),
    ("/var/run/php5-fpm", "/var/run/php/php7.3-fpm"),
    ("/var/run/php/php7.0-fpm", "/var/run/php/php7.3-fpm"),
    ("php5", "php7.3"),
    ("php7.0", "php7.3"),
    (
        'phpversion="${phpversion:-7.0}"',
        'phpversion="${phpversion:-7.3}"',
    ),  # Many helpers like the composer ones use 7.0 by default ...
    (
        '"$phpversion" == "7.0"',
        '$(bc <<< "$phpversion >= 7.3") -eq 1',
    ),  # patch ynh_install_php to refuse installing/removing php <= 7.3
]


def _patch_legacy_php_versions(app_folder):

    files_to_patch = []
    files_to_patch.extend(glob.glob("%s/conf/*" % app_folder))
    files_to_patch.extend(glob.glob("%s/scripts/*" % app_folder))
    files_to_patch.extend(glob.glob("%s/scripts/*/*" % app_folder))
    files_to_patch.extend(glob.glob("%s/scripts/.*" % app_folder))
    files_to_patch.append("%s/manifest.json" % app_folder)
    files_to_patch.append("%s/manifest.toml" % app_folder)

    for filename in files_to_patch:

        # Ignore non-regular files
        if not os.path.isfile(filename):
            continue

        c = (
            "sed -i "
            + "".join(
                "-e 's@{pattern}@{replace}@g' ".format(pattern=p, replace=r)
                for p, r in LEGACY_PHP_VERSION_REPLACEMENTS
            )
            + "%s" % filename
        )
        os.system(c)


def _patch_legacy_php_versions_in_settings(app_folder):

    settings = read_yaml(os.path.join(app_folder, "settings.yml"))

    if settings.get("fpm_config_dir") == "/etc/php/7.0/fpm":
        settings["fpm_config_dir"] = "/etc/php/7.3/fpm"
    if settings.get("fpm_service") == "php7.0-fpm":
        settings["fpm_service"] = "php7.3-fpm"
    if settings.get("phpversion") == "7.0":
        settings["phpversion"] = "7.3"

    # We delete these checksums otherwise the file will appear as manually modified
    list_to_remove = ["checksum__etc_php_7.0_fpm_pool", "checksum__etc_nginx_conf.d"]
    settings = {
        k: v
        for k, v in settings.items()
        if not any(k.startswith(to_remove) for to_remove in list_to_remove)
    }

    write_to_yaml(app_folder + "/settings.yml", settings)


def _patch_legacy_helpers(app_folder):

    files_to_patch = []
    files_to_patch.extend(glob.glob("%s/scripts/*" % app_folder))
    files_to_patch.extend(glob.glob("%s/scripts/.*" % app_folder))

    stuff_to_replace = {
        # Replace
        #    sudo yunohost app initdb $db_user -p $db_pwd
        # by
        #    ynh_mysql_setup_db --db_user=$db_user --db_name=$db_user --db_pwd=$db_pwd
        "yunohost app initdb": {
            "pattern": r"(sudo )?yunohost app initdb \"?(\$\{?\w+\}?)\"?\s+-p\s\"?(\$\{?\w+\}?)\"?",
            "replace": r"ynh_mysql_setup_db --db_user=\2 --db_name=\2 --db_pwd=\3",
            "important": True,
        },
        # Replace
        #    sudo yunohost app checkport whaterver
        # by
        #    ynh_port_available whatever
        "yunohost app checkport": {
            "pattern": r"(sudo )?yunohost app checkport",
            "replace": r"ynh_port_available",
            "important": True,
        },
        # We can't migrate easily port-available
        # .. but at the time of writing this code, only two non-working apps are using it.
        "yunohost tools port-available": {"important": True},
        # Replace
        #    yunohost app checkurl "${domain}${path_url}" -a "${app}"
        # by
        #    ynh_webpath_register --app=${app} --domain=${domain} --path_url=${path_url}
        "yunohost app checkurl": {
            "pattern": r"(sudo )?yunohost app checkurl \"?(\$\{?\w+\}?)\/?(\$\{?\w+\}?)\"?\s+-a\s\"?(\$\{?\w+\}?)\"?",
            "replace": r"ynh_webpath_register --app=\4 --domain=\2 --path_url=\3",
            "important": True,
        },
        # Remove
        #    Automatic diagnosis data from YunoHost
        #    __PRE_TAG1__$(yunohost tools diagnosis | ...)__PRE_TAG2__"
        #
        "yunohost tools diagnosis": {
            "pattern": r"(Automatic diagnosis data from YunoHost( *\n)*)? *(__\w+__)? *\$\(yunohost tools diagnosis.*\)(__\w+__)?",
            "replace": r"",
            "important": False,
        },
        # Old $1, $2 in backup/restore scripts...
        "app=$2": {
            "only_for": ["scripts/backup", "scripts/restore"],
            "pattern": r"app=\$2",
            "replace": r"app=$YNH_APP_INSTANCE_NAME",
            "important": True,
        },
        # Old $1, $2 in backup/restore scripts...
        "backup_dir=$1": {
            "only_for": ["scripts/backup", "scripts/restore"],
            "pattern": r"backup_dir=\$1",
            "replace": r"backup_dir=.",
            "important": True,
        },
        # Old $1, $2 in backup/restore scripts...
        "restore_dir=$1": {
            "only_for": ["scripts/restore"],
            "pattern": r"restore_dir=\$1",
            "replace": r"restore_dir=.",
            "important": True,
        },
        # Old $1, $2 in install scripts...
        # We ain't patching that shit because it ain't trivial to patch all args...
        "domain=$1": {"only_for": ["scripts/install"], "important": True},
    }

    for helper, infos in stuff_to_replace.items():
        infos["pattern"] = (
            re.compile(infos["pattern"]) if infos.get("pattern") else None
        )
        infos["replace"] = infos.get("replace")

    for filename in files_to_patch:

        # Ignore non-regular files
        if not os.path.isfile(filename):
            continue

        try:
            content = read_file(filename)
        except MoulinetteError:
            continue

        replaced_stuff = False
        show_warning = False

        for helper, infos in stuff_to_replace.items():

            # Ignore if not relevant for this file
            if infos.get("only_for") and not any(
                filename.endswith(f) for f in infos["only_for"]
            ):
                continue

            # If helper is used, attempt to patch the file
            if helper in content and infos["pattern"]:
                content = infos["pattern"].sub(infos["replace"], content)
                replaced_stuff = True
                if infos["important"]:
                    show_warning = True

            # If the helper is *still* in the content, it means that we
            # couldn't patch the deprecated helper in the previous lines.  In
            # that case, abort the install or whichever step is performed
            if helper in content and infos["important"]:
                raise YunohostValidationError(
                    "This app is likely pretty old and uses deprecated / outdated helpers that can't be migrated easily. It can't be installed anymore.",
                    raw_msg=True,
                )

        if replaced_stuff:

            # Check the app do load the helper
            # If it doesn't, add the instruction ourselve (making sure it's after the #!/bin/bash if it's there...
            if filename.split("/")[-1] in [
                "install",
                "remove",
                "upgrade",
                "backup",
                "restore",
            ]:
                source_helpers = "source /usr/share/yunohost/helpers"
                if source_helpers not in content:
                    content.replace("#!/bin/bash", "#!/bin/bash\n" + source_helpers)
                if source_helpers not in content:
                    content = source_helpers + "\n" + content

            # Actually write the new content in the file
            write_to_file(filename, content)

        if show_warning:
            # And complain about those damn deprecated helpers
            logger.error(
                r"/!\ Packagers ! This app uses a very old deprecated helpers ... Yunohost automatically patched the helpers to use the new recommended practice, but please do consider fixing the upstream code right now ..."
            )<|MERGE_RESOLUTION|>--- conflicted
+++ resolved
@@ -2453,297 +2453,7 @@
 
     action_args = action["arguments"]
 
-<<<<<<< HEAD
-    return _parse_args_in_yunohost_format(args, action_args)
-
-
-class Question:
-    "empty class to store questions information"
-
-
-class YunoHostArgumentFormatParser(object):
-    hide_user_input_in_prompt = False
-
-    def parse_question(self, question, user_answers):
-        parsed_question = Question()
-
-        parsed_question.name = question["name"]
-        parsed_question.default = question.get("default", None)
-        parsed_question.choices = question.get("choices", [])
-        parsed_question.optional = question.get("optional", False)
-        parsed_question.ask = question.get("ask")
-        parsed_question.value = user_answers.get(parsed_question.name)
-
-        if parsed_question.ask is None:
-            parsed_question.ask = "Enter value for '%s':" % parsed_question.name
-
-        # Empty value is parsed as empty string
-        if parsed_question.default == "":
-            parsed_question.default = None
-
-        return parsed_question
-
-    def parse(self, question, user_answers):
-        question = self.parse_question(question, user_answers)
-
-        if question.value is None:
-            text_for_user_input_in_cli = self._format_text_for_user_input_in_cli(
-                question
-            )
-
-            try:
-                question.value = Moulinette.prompt(
-                    text_for_user_input_in_cli, self.hide_user_input_in_prompt
-                )
-            except NotImplementedError:
-                question.value = None
-
-        # we don't have an answer, check optional and default_value
-        if question.value is None or question.value == "":
-            if not question.optional and question.default is None:
-                raise YunohostValidationError(
-                    "app_argument_required", name=question.name
-                )
-            else:
-                question.value = (
-                    getattr(self, "default_value", None)
-                    if question.default is None
-                    else question.default
-                )
-
-        # we have an answer, do some post checks
-        if question.value is not None:
-            if question.choices and question.value not in question.choices:
-                self._raise_invalid_answer(question)
-
-        # this is done to enforce a certain formating like for boolean
-        # by default it doesn't do anything
-        question.value = self._post_parse_value(question)
-
-        return (question.value, self.argument_type)
-
-    def _raise_invalid_answer(self, question):
-        raise YunohostValidationError(
-            "app_argument_choice_invalid",
-            name=question.name,
-            choices=", ".join(question.choices),
-        )
-
-    def _format_text_for_user_input_in_cli(self, question):
-        text_for_user_input_in_cli = _value_for_locale(question.ask)
-
-        if question.choices:
-            text_for_user_input_in_cli += " [{0}]".format(" | ".join(question.choices))
-
-        if question.default is not None:
-            text_for_user_input_in_cli += " (default: {0})".format(question.default)
-
-        return text_for_user_input_in_cli
-
-    def _post_parse_value(self, question):
-        return question.value
-
-
-class StringArgumentParser(YunoHostArgumentFormatParser):
-    argument_type = "string"
-    default_value = ""
-
-
-class PasswordArgumentParser(YunoHostArgumentFormatParser):
-    hide_user_input_in_prompt = True
-    argument_type = "password"
-    default_value = ""
-    forbidden_chars = "{}"
-
-    def parse_question(self, question, user_answers):
-        question = super(PasswordArgumentParser, self).parse_question(
-            question, user_answers
-        )
-
-        if question.default is not None:
-            raise YunohostValidationError(
-                "app_argument_password_no_default", name=question.name
-            )
-
-        return question
-
-    def _post_parse_value(self, question):
-        if any(char in question.value for char in self.forbidden_chars):
-            raise YunohostValidationError(
-                "pattern_password_app", forbidden_chars=self.forbidden_chars
-            )
-
-        # If it's an optional argument the value should be empty or strong enough
-        if not question.optional or question.value:
-            from yunohost.utils.password import assert_password_is_strong_enough
-
-            assert_password_is_strong_enough("user", question.value)
-
-        return super(PasswordArgumentParser, self)._post_parse_value(question)
-
-
-class PathArgumentParser(YunoHostArgumentFormatParser):
-    argument_type = "path"
-    default_value = ""
-
-
-class BooleanArgumentParser(YunoHostArgumentFormatParser):
-    argument_type = "boolean"
-    default_value = False
-
-    def parse_question(self, question, user_answers):
-        question = super(BooleanArgumentParser, self).parse_question(
-            question, user_answers
-        )
-
-        if question.default is None:
-            question.default = False
-
-        return question
-
-    def _format_text_for_user_input_in_cli(self, question):
-        text_for_user_input_in_cli = _value_for_locale(question.ask)
-
-        text_for_user_input_in_cli += " [yes | no]"
-
-        if question.default is not None:
-            formatted_default = "yes" if question.default else "no"
-            text_for_user_input_in_cli += " (default: {0})".format(formatted_default)
-
-        return text_for_user_input_in_cli
-
-    def _post_parse_value(self, question):
-        if isinstance(question.value, bool):
-            return 1 if question.value else 0
-
-        if str(question.value).lower() in ["1", "yes", "y", "true"]:
-            return 1
-
-        if str(question.value).lower() in ["0", "no", "n", "false"]:
-            return 0
-
-        raise YunohostValidationError(
-            "app_argument_choice_invalid",
-            name=question.name,
-            choices="yes, no, y, n, 1, 0",
-        )
-
-
-class DomainArgumentParser(YunoHostArgumentFormatParser):
-    argument_type = "domain"
-
-    def parse_question(self, question, user_answers):
-        from yunohost.domain import domain_list, _get_maindomain
-
-        question = super(DomainArgumentParser, self).parse_question(
-            question, user_answers
-        )
-
-        if question.default is None:
-            question.default = _get_maindomain()
-
-        question.choices = domain_list()["domains"]
-
-        return question
-
-    def _raise_invalid_answer(self, question):
-        raise YunohostValidationError(
-            "app_argument_invalid", name=question.name, error=m18n.n("domain_unknown")
-        )
-
-
-class UserArgumentParser(YunoHostArgumentFormatParser):
-    argument_type = "user"
-
-    def parse_question(self, question, user_answers):
-        from yunohost.user import user_list, user_info
-        from yunohost.domain import _get_maindomain
-
-        question = super(UserArgumentParser, self).parse_question(
-            question, user_answers
-        )
-        question.choices = user_list()["users"]
-        if question.default is None:
-            root_mail = "root@%s" % _get_maindomain()
-            for user in question.choices.keys():
-                if root_mail in user_info(user).get("mail-aliases", []):
-                    question.default = user
-                    break
-
-        return question
-
-    def _raise_invalid_answer(self, question):
-        raise YunohostValidationError(
-            "app_argument_invalid",
-            name=question.name,
-            error=m18n.n("user_unknown", user=question.value),
-        )
-
-
-class NumberArgumentParser(YunoHostArgumentFormatParser):
-    argument_type = "number"
-    default_value = ""
-
-    def parse_question(self, question, user_answers):
-        question = super(NumberArgumentParser, self).parse_question(
-            question, user_answers
-        )
-
-        if question.default is None:
-            question.default = 0
-
-        return question
-
-    def _post_parse_value(self, question):
-        if isinstance(question.value, int):
-            return super(NumberArgumentParser, self)._post_parse_value(question)
-
-        if isinstance(question.value, str) and question.value.isdigit():
-            return int(question.value)
-
-        raise YunohostValidationError(
-            "app_argument_invalid", name=question.name, error=m18n.n("invalid_number")
-        )
-
-
-class DisplayTextArgumentParser(YunoHostArgumentFormatParser):
-    argument_type = "display_text"
-
-    def parse(self, question, user_answers):
-        print(question["ask"])
-
-
-ARGUMENTS_TYPE_PARSERS = {
-    "string": StringArgumentParser,
-    "password": PasswordArgumentParser,
-    "path": PathArgumentParser,
-    "boolean": BooleanArgumentParser,
-    "domain": DomainArgumentParser,
-    "user": UserArgumentParser,
-    "number": NumberArgumentParser,
-    "display_text": DisplayTextArgumentParser,
-}
-
-
-
-def _parse_args_in_yunohost_format(user_answers, argument_questions):
-    """Parse arguments store in either manifest.json or actions.json or from a
-    config panel against the user answers when they are present.
-
-    Keyword arguments:
-        user_answers -- a dictionnary of arguments from the user (generally
-                        empty in CLI, filed from the admin interface)
-        argument_questions -- the arguments description store in yunohost
-                              format from actions.json/toml, manifest.json/toml
-                              or config_panel.json/toml
-    """
-    parsed_answers_dict = OrderedDict()
-=======
     return parse_args_in_yunohost_format(args, action_args)
->>>>>>> b28cf8cb
-
-
-
 
 
 def _validate_and_normalize_webpath(args_dict, app_folder):
