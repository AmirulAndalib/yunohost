# -*- coding: utf-8 -*-

""" License

    Copyright (C) 2013 YunoHost

    This program is free software; you can redistribute it and/or modify
    it under the terms of the GNU Affero General Public License as published
    by the Free Software Foundation, either version 3 of the License, or
    (at your option) any later version.

    This program is distributed in the hope that it will be useful,
    but WITHOUT ANY WARRANTY; without even the implied warranty of
    MERCHANTABILITY or FITNESS FOR A PARTICULAR PURPOSE.  See the
    GNU Affero General Public License for more details.

    You should have received a copy of the GNU Affero General Public License
    along with this program; if not, see http://www.gnu.org/licenses

"""

""" yunohost_app.py

    Manage apps
"""
import os
import toml
import json
import shutil
import yaml
import time
import re
import urlparse
import subprocess
import glob
import urllib
from collections import OrderedDict

from moulinette import msignals, m18n, msettings
from moulinette.utils.log import getActionLogger
from moulinette.utils.network import download_json
from moulinette.utils.filesystem import read_file, read_json, read_toml, read_yaml, write_to_file, write_to_json, write_to_yaml, chmod, chown, mkdir

from yunohost.service import service_status, _run_service_command
from yunohost.utils import packages
from yunohost.utils.error import YunohostError
from yunohost.log import is_unit_operation, OperationLogger

logger = getActionLogger('yunohost.app')

APPS_PATH = '/usr/share/yunohost/apps'
APPS_SETTING_PATH = '/etc/yunohost/apps/'
INSTALL_TMP = '/var/cache/yunohost'
APP_TMP_FOLDER = INSTALL_TMP + '/from_file'

APPS_CATALOG_CACHE = '/var/cache/yunohost/repo'
APPS_CATALOG_CONF = '/etc/yunohost/apps_catalog.yml'
APPS_CATALOG_CRON_PATH = "/etc/cron.daily/yunohost-fetch-apps-catalog"
APPS_CATALOG_API_VERSION = 2
APPS_CATALOG_DEFAULT_URL = "https://app.yunohost.org/default"

re_github_repo = re.compile(
    r'^(http[s]?://|git@)github.com[/:]'
    '(?P<owner>[\w\-_]+)/(?P<repo>[\w\-_]+)(.git)?'
    '(/tree/(?P<tree>.+))?'
)

re_app_instance_name = re.compile(
    r'^(?P<appid>[\w-]+?)(__(?P<appinstancenb>[1-9][0-9]*))?$'
)


def app_catalog(full=False, with_categories=False):
    """
    Return a dict of apps available to installation from Yunohost's app catalog
    """

    # Get app list from catalog cache
    catalog = _load_apps_catalog()
    installed_apps = set(_installed_apps())

    # Trim info for apps if not using --full
    for app, infos in catalog["apps"].items():
        infos["installed"] = app in installed_apps

        infos["manifest"]["description"] = _value_for_locale(infos['manifest']['description'])

        if not full:
            catalog["apps"][app] = {
                "description": infos['manifest']['description'],
                "level": infos["level"],
            }

    # Trim info for categories if not using --full
    for category in catalog["categories"]:
        category["title"] = _value_for_locale(category["title"])
        category["description"] = _value_for_locale(category["description"])
        for subtags in category.get("subtags", []):
            subtags["title"] = _value_for_locale(subtags["title"])

    if not full:
        catalog["categories"] = [{"id": c["id"],
                                  "description": c["description"]}
                                 for c in catalog["categories"]]

    if not with_categories:
        return {"apps": catalog["apps"]}
    else:
        return {"apps": catalog["apps"], "categories": catalog["categories"]}



# Old legacy function...
def app_fetchlist():
    logger.warning("'yunohost app fetchlist' is deprecated. Please use 'yunohost tools update --apps' instead")
    from yunohost.tools import tools_update
    tools_update(apps=True)


def app_list(full=False, installed=False, filter=None):
    """
    List installed apps
    """

    # Old legacy argument ... app_list was a combination of app_list and
    # app_catalog before 3.8 ...
    if installed:
        logger.warning("Argument --installed ain't needed anymore when using 'yunohost app list'. It directly returns the list of installed apps..")

    # Filter is a deprecated option...
    if filter:
        logger.warning("Using -f $appname in 'yunohost app list' is deprecated. Just use 'yunohost app list | grep -q 'id: $appname' to check a specific app is installed")

    out = []
    for app_id in sorted(_installed_apps()):

        if filter and not app_id.startswith(filter):
            continue

        try:
            app_info_dict = app_info(app_id, full=full)
        except Exception as e:
            logger.error("Failed to read info for %s : %s" % (app_id, e))
            continue
        app_info_dict["id"] = app_id
        out.append(app_info_dict)

    return {'apps': out}


def app_info(app, full=False):
    """
    Get info for a specific app
    """
    if not _is_installed(app):
        raise YunohostError('app_not_installed', app=app, all_apps=_get_all_installed_apps_id())

    local_manifest = _get_manifest_of_app(os.path.join(APPS_SETTING_PATH, app))

    settings = _get_app_settings(app)

    ret = {
        'description': _value_for_locale(local_manifest['description']),
        'name': local_manifest['name'],
        'version': local_manifest.get('version', '-'),
    }

    if not full:
        return ret

    ret["manifest"] = local_manifest
    ret['settings'] = settings

    absolute_app_name, _ = _parse_app_instance_name(app)
    ret["from_catalog"] = _load_apps_catalog()["apps"].get(absolute_app_name, {})
    ret['upgradable'] = _app_upgradable(ret)
    ret['supports_change_url'] = os.path.exists(os.path.join(APPS_SETTING_PATH, app, "scripts", "change_url"))
    ret['supports_backup_restore'] = (os.path.exists(os.path.join(APPS_SETTING_PATH, app, "scripts", "backup")) and
                                      os.path.exists(os.path.join(APPS_SETTING_PATH, app, "scripts", "restore")))
    ret['supports_multi_instance'] = is_true(local_manifest.get("multi_instance", False))
    return ret


def _app_upgradable(app_infos):

    # Determine upgradability
    # In case there is neither update_time nor install_time, we assume the app can/has to be upgraded

    if not app_infos.get("from_catalog", None):
        return "url_required"
    if not app_infos["from_catalog"].get("lastUpdate") or not app_infos["from_catalog"].get("git"):
        return "url_required"

    settings = app_infos["settings"]
    local_update_time = settings.get('update_time', settings.get('install_time', 0))
    if app_infos["from_catalog"]['lastUpdate'] > local_update_time:
        return "yes"
    else:
        return "no"


def app_map(app=None, raw=False, user=None):
    """
    List apps by domain

    Keyword argument:
        user -- Allowed app map for a user
        raw -- Return complete dict
        app -- Specific app to map

    """

    from yunohost.permission import user_permission_list

    apps = []
    result = {}
    permissions = user_permission_list(full=True)["permissions"]

    if app is not None:
        if not _is_installed(app):
            raise YunohostError('app_not_installed', app=app, all_apps=_get_all_installed_apps_id())
        apps = [app, ]
    else:
        apps = os.listdir(APPS_SETTING_PATH)

    for app_id in apps:
        app_settings = _get_app_settings(app_id)
        if not app_settings:
            continue
        if 'domain' not in app_settings:
            continue
        if 'path' not in app_settings:
            # we assume that an app that doesn't have a path doesn't have an HTTP api
            continue
        # This 'no_sso' settings sound redundant to not having $path defined ....
        # At least from what I can see, all apps using it don't have a path defined ...
        if 'no_sso' in app_settings:  # I don't think we need to check for the value here
            continue
        # Users must at least have access to the main permission to have access to extra permissions
        if user:
            if not app_id + ".main" in permissions:
                logger.warning("Uhoh, no main permission was found for app %s ... sounds like an app was only partially removed due to another bug :/" % app_id)
                continue
            main_perm = permissions[app_id + ".main"]
            if user not in main_perm["corresponding_users"]:
                continue

        domain = app_settings['domain']
        path = app_settings['path'].rstrip('/')
        label = app_settings['label']

        def _sanitized_absolute_url(perm_url):
            # Nominal case : url is relative to the app's path
            if perm_url.startswith("/"):
                perm_domain = domain
                perm_path = path + perm_url.rstrip("/")
            # Otherwise, the urls starts with a domain name, like domain.tld/foo/bar
            # We want perm_domain = domain.tld and perm_path = "/foo/bar"
            else:
                perm_domain, perm_path = perm_url.split("/", 1)
                perm_path = "/" + perm_path.rstrip("/")

            # N.B. : having '/' instead of empty string is needed in app_map
            # but should *not* be done in app_ssowatconf (yeah :[)
            perm_path = perm_path if perm_path.strip() != "" else "/"

            return perm_domain, perm_path

        this_app_perms = {p: i for p, i in permissions.items() if p.startswith(app_id + ".") and i["url"]}
        for perm_name, perm_info in this_app_perms.items():
            # If we're building the map for a specific user, check the user
            # actually is allowed for this specific perm
            if user and user not in perm_info["corresponding_users"]:
                continue
            if perm_info["url"].startswith("re:"):
                # Here, we have an issue if the chosen url is a regex, because
                # the url we want to add to the dict is going to be turned into
                # a clickable link (or analyzed by other parts of yunohost
                # code...). To put it otherwise : in the current code of ssowat,
                # you can't give access a user to a regex.
                #
                # Instead, as drafted by Josue, we could rework the ssowat logic
                # about how routes and their permissions are defined. So for example,
                # have a dict of
                # {  "/route1": ["visitors", "user1", "user2", ...],  # Public route
                #    "/route2_with_a_regex$": ["user1", "user2"],     # Private route
                #    "/route3": None,                                 # Skipped route idk
                # }
                # then each time a user try to request and url, we only keep the
                # longest matching rule and check the user is allowed etc...
                #
                # The challenge with this is (beside actually implementing it)
                # is that it creates a whole new mechanism that ultimately
                # replace all the existing logic about
                # protected/unprotected/skipped uris and regexes and we gotta
                # handle / migrate all the legacy stuff somehow if we don't
                # want to end up with a total mess in the future idk
                logger.error("Permission %s can't be added to the SSOwat configuration because it doesn't support regexes so far..." % perm_name)
                continue

            perm_domain, perm_path = _sanitized_absolute_url(perm_info["url"])
            if perm_name.endswith(".main"):
                perm_label = label
            else:
                # e.g. if perm_name is wordpress.admin, we want "Blog (Admin)" (where Blog is the label of this app)
                perm_label = "%s (%s)" % (label, perm_name.rsplit(".")[-1].replace("_", " ").title())

            if raw:
                if domain not in result:
                    result[perm_domain] = {}
                result[perm_domain][perm_path] = {
                    'label': perm_label,
                    'id': app_id
                }
            else:
                result[perm_domain + perm_path] = perm_label

    return result


@is_unit_operation()
def app_change_url(operation_logger, app, domain, path):
    """
    Modify the URL at which an application is installed.

    Keyword argument:
        app -- Taget app instance name
        domain -- New app domain on which the application will be moved
        path -- New path at which the application will be move

    """
    from yunohost.hook import hook_exec, hook_callback
    from yunohost.domain import _normalize_domain_path, _get_conflicting_apps

    installed = _is_installed(app)
    if not installed:
        raise YunohostError('app_not_installed', app=app, all_apps=_get_all_installed_apps_id())

    if not os.path.exists(os.path.join(APPS_SETTING_PATH, app, "scripts", "change_url")):
        raise YunohostError("app_change_url_no_script", app_name=app)

    old_domain = app_setting(app, "domain")
    old_path = app_setting(app, "path")

    # Normalize path and domain format
    old_domain, old_path = _normalize_domain_path(old_domain, old_path)
    domain, path = _normalize_domain_path(domain, path)

    if (domain, path) == (old_domain, old_path):
        raise YunohostError("app_change_url_identical_domains", domain=domain, path=path)

    # Check the url is available
    conflicts = _get_conflicting_apps(domain, path, ignore_app=app)
    if conflicts:
        apps = []
        for path, app_id, app_label in conflicts:
            apps.append(" * {domain:s}{path:s} → {app_label:s} ({app_id:s})".format(
                domain=domain,
                path=path,
                app_id=app_id,
                app_label=app_label,
            ))
        raise YunohostError('app_location_unavailable', apps="\n".join(apps))

    manifest = _get_manifest_of_app(os.path.join(APPS_SETTING_PATH, app))

    # Retrieve arguments list for change_url script
    # TODO: Allow to specify arguments
    args_odict = _parse_args_from_manifest(manifest, 'change_url')
    args_list = [value[0] for value in args_odict.values()]
    args_list.append(app)

    # Prepare env. var. to pass to script
    env_dict = _make_environment_dict(args_odict)
    app_id, app_instance_nb = _parse_app_instance_name(app)
    env_dict["YNH_APP_ID"] = app_id
    env_dict["YNH_APP_INSTANCE_NAME"] = app
    env_dict["YNH_APP_INSTANCE_NUMBER"] = str(app_instance_nb)

    env_dict["YNH_APP_OLD_DOMAIN"] = old_domain
    env_dict["YNH_APP_OLD_PATH"] = old_path
    env_dict["YNH_APP_NEW_DOMAIN"] = domain
    env_dict["YNH_APP_NEW_PATH"] = path

    if domain != old_domain:
        operation_logger.related_to.append(('domain', old_domain))
    operation_logger.extra.update({'env': env_dict})
    operation_logger.start()

    if os.path.exists(os.path.join(APP_TMP_FOLDER, "scripts")):
        shutil.rmtree(os.path.join(APP_TMP_FOLDER, "scripts"))

    shutil.copytree(os.path.join(APPS_SETTING_PATH, app, "scripts"),
                    os.path.join(APP_TMP_FOLDER, "scripts"))

    if os.path.exists(os.path.join(APP_TMP_FOLDER, "conf")):
        shutil.rmtree(os.path.join(APP_TMP_FOLDER, "conf"))

    shutil.copytree(os.path.join(APPS_SETTING_PATH, app, "conf"),
                    os.path.join(APP_TMP_FOLDER, "conf"))

    # Execute App change_url script
    os.system('chown -R admin: %s' % INSTALL_TMP)
    os.system('chmod +x %s' % os.path.join(os.path.join(APP_TMP_FOLDER, "scripts")))
    os.system('chmod +x %s' % os.path.join(os.path.join(APP_TMP_FOLDER, "scripts", "change_url")))

    if hook_exec(os.path.join(APP_TMP_FOLDER, 'scripts/change_url'),
                 args=args_list, env=env_dict)[0] != 0:
        msg = "Failed to change '%s' url." % app
        logger.error(msg)
        operation_logger.error(msg)

        # restore values modified by app_checkurl
        # see begining of the function
        app_setting(app, "domain", value=old_domain)
        app_setting(app, "path", value=old_path)
        return

    # this should idealy be done in the change_url script but let's avoid common mistakes
    app_setting(app, 'domain', value=domain)
    app_setting(app, 'path', value=path)

    app_ssowatconf()

    # avoid common mistakes
    if _run_service_command("reload", "nginx") is False:
        # grab nginx errors
        # the "exit 0" is here to avoid check_output to fail because 'nginx -t'
        # will return != 0 since we are in a failed state
        nginx_errors = subprocess.check_output("nginx -t; exit 0",
                                               stderr=subprocess.STDOUT,
                                               shell=True).rstrip()

        raise YunohostError("app_change_url_failed_nginx_reload", nginx_errors=nginx_errors)

    logger.success(m18n.n("app_change_url_success",
                          app=app, domain=domain, path=path))

    hook_callback('post_app_change_url', args=args_list, env=env_dict)


def app_upgrade(app=[], url=None, file=None):
    """
    Upgrade app

    Keyword argument:
        file -- Folder or tarball for upgrade
        app -- App(s) to upgrade (default all)
        url -- Git url to fetch for upgrade

    """
    from yunohost.hook import hook_add, hook_remove, hook_exec, hook_callback
    from yunohost.permission import permission_sync_to_user
    from yunohost.regenconf import manually_modified_files

    apps = app
    # If no app is specified, upgrade all apps
    if not apps:
        # FIXME : not sure what's supposed to happen if there is a url and a file but no apps...
        if not url and not file:
            apps = _installed_apps()
    elif not isinstance(app, list):
        apps = [app]

    # Remove possible duplicates
    apps = [app_ for i, app_ in enumerate(apps) if app_ not in apps[:i]]

    # Abort if any of those app is in fact not installed..
    for app in [app_ for app_ in apps if not _is_installed(app_)]:
        raise YunohostError('app_not_installed', app=app, all_apps=_get_all_installed_apps_id())

    if len(apps) == 0:
        raise YunohostError('apps_already_up_to_date')
    if len(apps) > 1:
        logger.info(m18n.n("app_upgrade_several_apps", apps=", ".join(apps)))

    for number, app_instance_name in enumerate(apps):
        logger.info(m18n.n('app_upgrade_app_name', app=app_instance_name))

        app_dict = app_info(app_instance_name, full=True)

        if file and isinstance(file, dict):
            # We use this dirty hack to test chained upgrades in unit/functional tests
            manifest, extracted_app_folder = _extract_app_from_file(file[app_instance_name])
        elif file:
            manifest, extracted_app_folder = _extract_app_from_file(file)
        elif url:
            manifest, extracted_app_folder = _fetch_app_from_git(url)
        elif app_dict["upgradable"] == "url_required":
            logger.warning(m18n.n('custom_app_url_required', app=app_instance_name))
            continue
        elif app_dict["upgradable"] == "yes":
            manifest, extracted_app_folder = _fetch_app_from_git(app_instance_name)
        else:
            logger.success(m18n.n('app_already_up_to_date', app=app_instance_name))
            continue

        # Check requirements
        _check_manifest_requirements(manifest, app_instance_name=app_instance_name)
        _assert_system_is_sane_for_app(manifest, "pre")

        app_setting_path = APPS_SETTING_PATH + '/' + app_instance_name

        # Retrieve arguments list for upgrade script
        # TODO: Allow to specify arguments
        args_odict = _parse_args_from_manifest(manifest, 'upgrade')
        args_list = [value[0] for value in args_odict.values()]
        args_list.append(app_instance_name)

        # Prepare env. var. to pass to script
        env_dict = _make_environment_dict(args_odict)
        app_id, app_instance_nb = _parse_app_instance_name(app_instance_name)
        env_dict["YNH_APP_ID"] = app_id
        env_dict["YNH_APP_INSTANCE_NAME"] = app_instance_name
        env_dict["YNH_APP_INSTANCE_NUMBER"] = str(app_instance_nb)

        # We'll check that the app didn't brutally edit some system configuration
        manually_modified_files_before_install = manually_modified_files()

        # Attempt to patch legacy helpers ...
        _patch_legacy_helpers(extracted_app_folder)

        # Apply dirty patch to make php5 apps compatible with php7
        _patch_legacy_php_versions(extracted_app_folder)

        # Start register change on system
        related_to = [('app', app_instance_name)]
        operation_logger = OperationLogger('app_upgrade', related_to, env=env_dict)
        operation_logger.start()

        # Execute App upgrade script
        os.system('chown -hR admin: %s' % INSTALL_TMP)

        # Execute the app upgrade script
        upgrade_failed = True
        try:
            upgrade_retcode = hook_exec(extracted_app_folder + '/scripts/upgrade',
                                        args=args_list, env=env_dict)[0]

            upgrade_failed = True if upgrade_retcode != 0 else False
            if upgrade_failed:
                error = m18n.n('app_upgrade_script_failed')
                logger.error(m18n.n("app_upgrade_failed", app=app_instance_name, error=error))
                failure_message_with_debug_instructions = operation_logger.error(error)
                if msettings.get('interface') != 'api':
                    dump_app_log_extract_for_debugging(operation_logger)
        # Script got manually interrupted ... N.B. : KeyboardInterrupt does not inherit from Exception
        except (KeyboardInterrupt, EOFError):
            upgrade_retcode = -1
            error = m18n.n('operation_interrupted')
            logger.error(m18n.n("app_upgrade_failed", app=app_instance_name, error=error))
            failure_message_with_debug_instructions = operation_logger.error(error)
        # Something wrong happened in Yunohost's code (most probably hook_exec)
        except Exception:
            import traceback
            error = m18n.n('unexpected_error', error="\n" + traceback.format_exc())
            logger.error(m18n.n("app_install_failed", app=app_instance_name, error=error))
            failure_message_with_debug_instructions = operation_logger.error(error)
        finally:
            # Whatever happened (install success or failure) we check if it broke the system
            # and warn the user about it
            try:
                broke_the_system = False
                _assert_system_is_sane_for_app(manifest, "post")
            except Exception as e:
                broke_the_system = True
                logger.error(m18n.n("app_upgrade_failed", app=app_instance_name, error=str(e)))
                failure_message_with_debug_instructions = operation_logger.error(str(e))

            # We'll check that the app didn't brutally edit some system configuration
            manually_modified_files_after_install = manually_modified_files()
            manually_modified_files_by_app = set(manually_modified_files_after_install) - set(manually_modified_files_before_install)
            if manually_modified_files_by_app:
                logger.error("Packagers /!\\ This app manually modified some system configuration files! This should not happen! If you need to do so, you should implement a proper conf_regen hook. Those configuration were affected:\n    - " + '\n     -'.join(manually_modified_files_by_app))

            # If upgrade failed or broke the system,
            # raise an error and interrupt all other pending upgrades
            if upgrade_failed or broke_the_system:

                # display this if there are remaining apps
                if apps[number + 1:]:
                    not_upgraded_apps = apps[number:]
                    logger.error(m18n.n('app_not_upgraded',
                                        failed_app=app_instance_name,
                                        apps=', '.join(not_upgraded_apps)))

                raise YunohostError(failure_message_with_debug_instructions, raw_msg=True)

            # Otherwise we're good and keep going !
            now = int(time.time())
            app_setting(app_instance_name, 'update_time', now)
            app_setting(app_instance_name, 'current_revision', manifest.get('remote', {}).get('revision', "?"))

            # Clean hooks and add new ones
            hook_remove(app_instance_name)
            if 'hooks' in os.listdir(extracted_app_folder):
                for hook in os.listdir(extracted_app_folder + '/hooks'):
                    hook_add(app_instance_name, extracted_app_folder + '/hooks/' + hook)

            # Replace scripts and manifest and conf (if exists)
            os.system('rm -rf "%s/scripts" "%s/manifest.toml %s/manifest.json %s/conf"' % (app_setting_path, app_setting_path, app_setting_path, app_setting_path))

            if os.path.exists(os.path.join(extracted_app_folder, "manifest.json")):
                os.system('mv "%s/manifest.json" "%s/scripts" %s' % (extracted_app_folder, extracted_app_folder, app_setting_path))
            if os.path.exists(os.path.join(extracted_app_folder, "manifest.toml")):
                os.system('mv "%s/manifest.toml" "%s/scripts" %s' % (extracted_app_folder, extracted_app_folder, app_setting_path))

            for file_to_copy in ["actions.json", "actions.toml", "config_panel.json", "config_panel.toml", "conf"]:
                if os.path.exists(os.path.join(extracted_app_folder, file_to_copy)):
                    os.system('cp -R %s/%s %s' % (extracted_app_folder, file_to_copy, app_setting_path))

            # So much win
            logger.success(m18n.n('app_upgraded', app=app_instance_name))

            hook_callback('post_app_upgrade', args=args_list, env=env_dict)
            operation_logger.success()

    permission_sync_to_user()

    logger.success(m18n.n('upgrade_complete'))


@is_unit_operation()
def app_install(operation_logger, app, label=None, args=None, no_remove_on_failure=False, force=False):
    """
    Install apps

    Keyword argument:
        app -- Name, local path or git URL of the app to install
        label -- Custom name for the app
        args -- Serialize arguments for app installation
        no_remove_on_failure -- Debug option to avoid removing the app on a failed installation
        force -- Do not ask for confirmation when installing experimental / low-quality apps
    """

    from yunohost.hook import hook_add, hook_remove, hook_exec, hook_callback
    from yunohost.log import OperationLogger
    from yunohost.permission import user_permission_list, permission_create, permission_url, permission_delete, permission_sync_to_user, user_permission_update
    from yunohost.regenconf import manually_modified_files

    # Fetch or extract sources
    if not os.path.exists(INSTALL_TMP):
        os.makedirs(INSTALL_TMP)

    def confirm_install(confirm):
        # Ignore if there's nothing for confirm (good quality app), if --force is used
        # or if request on the API (confirm already implemented on the API side)
        if confirm is None or force or msettings.get('interface') == 'api':
            return

        if confirm in ["danger", "thirdparty"]:
            answer = msignals.prompt(m18n.n('confirm_app_install_' + confirm,
                                       answers='Yes, I understand'),
                                    color="red")
            if answer != "Yes, I understand":
                raise YunohostError("aborting")

        else:
            answer = msignals.prompt(m18n.n('confirm_app_install_' + confirm,
                                       answers='Y/N'),
                                    color="yellow")
            if answer.upper() != "Y":
                raise YunohostError("aborting")

    raw_app_list = _load_apps_catalog()["apps"]

    if app in raw_app_list or ('@' in app) or ('http://' in app) or ('https://' in app):

        # If we got an app name directly (e.g. just "wordpress"), we gonna test this name
        if app in raw_app_list:
            app_name_to_test = app
        # If we got an url like "https://github.com/foo/bar_ynh, we want to
        # extract "bar" and test if we know this app
        elif ('http://' in app) or ('https://' in app):
            app_name_to_test = app.strip("/").split("/")[-1].replace("_ynh", "")
        else:
            # FIXME : watdo if '@' in app ?
            app_name_to_test = None

        if app_name_to_test in raw_app_list:

            state = raw_app_list[app_name_to_test].get("state", "notworking")
            level = raw_app_list[app_name_to_test].get("level", None)
            confirm = "danger"
            if state in ["working", "validated"]:
                if isinstance(level, int) and level >= 5:
                    confirm = None
                elif isinstance(level, int) and level > 0:
                    confirm = "warning"
        else:
            confirm = "thirdparty"

        confirm_install(confirm)

        manifest, extracted_app_folder = _fetch_app_from_git(app)
    elif os.path.exists(app):
        confirm_install("thirdparty")
        manifest, extracted_app_folder = _extract_app_from_file(app)
    else:
        raise YunohostError('app_unknown')

    # Check ID
    if 'id' not in manifest or '__' in manifest['id']:
        raise YunohostError('app_id_invalid')

    app_id = manifest['id']

    # Check requirements
    _check_manifest_requirements(manifest, app_id)
    _assert_system_is_sane_for_app(manifest, "pre")

    # Check if app can be forked
    instance_number = _installed_instance_number(app_id, last=True) + 1
    if instance_number > 1:
        if 'multi_instance' not in manifest or not is_true(manifest['multi_instance']):
            raise YunohostError('app_already_installed', app=app_id)

        # Change app_id to the forked app id
        app_instance_name = app_id + '__' + str(instance_number)
    else:
        app_instance_name = app_id

    # Retrieve arguments list for install script
    args_dict = {} if not args else \
        dict(urlparse.parse_qsl(args, keep_blank_values=True))
    args_odict = _parse_args_from_manifest(manifest, 'install', args=args_dict)

    # Validate domain / path availability for webapps
    _validate_and_normalize_webpath(manifest, args_odict, extracted_app_folder)

    # build arg list tq
    args_list = [value[0] for value in args_odict.values()]
    args_list.append(app_instance_name)

    # Attempt to patch legacy helpers ...
    _patch_legacy_helpers(extracted_app_folder)

    # Apply dirty patch to make php5 apps compatible with php7
    _patch_legacy_php_versions(extracted_app_folder)

    # Prepare env. var. to pass to script
    env_dict = _make_environment_dict(args_odict)
    env_dict["YNH_APP_ID"] = app_id
    env_dict["YNH_APP_INSTANCE_NAME"] = app_instance_name
    env_dict["YNH_APP_INSTANCE_NUMBER"] = str(instance_number)
    operation_logger.extra.update({'env': env_dict})

    # We'll check that the app didn't brutally edit some system configuration
    manually_modified_files_before_install = manually_modified_files()

    # Tell the operation_logger to redact all password-type args
    # Also redact the % escaped version of the password that might appear in
    # the 'args' section of metadata (relevant for password with non-alphanumeric char)
    data_to_redact = [value[0] for value in args_odict.values() if value[1] == "password"]
    data_to_redact += [urllib.quote(data) for data in data_to_redact if urllib.quote(data) != data]
    operation_logger.data_to_redact.extend(data_to_redact)

    operation_logger.related_to = [s for s in operation_logger.related_to if s[0] != "app"]
    operation_logger.related_to.append(("app", app_id))
    operation_logger.start()

    logger.info(m18n.n("app_start_install", app=app_id))

    # Create app directory
    app_setting_path = os.path.join(APPS_SETTING_PATH, app_instance_name)
    if os.path.exists(app_setting_path):
        shutil.rmtree(app_setting_path)
    os.makedirs(app_setting_path)

    # Set initial app settings
    app_settings = {
        'id': app_instance_name,
        'label': label if label else manifest['name'],
        'install_time': int(time.time()),
        'current_revision': manifest.get('remote', {}).get('revision', "?")
    }
    _set_app_settings(app_instance_name, app_settings)

    os.system('chown -R admin: ' + extracted_app_folder)

    # Execute App install script
    os.system('chown -hR admin: %s' % INSTALL_TMP)
    # Move scripts and manifest to the right place
    if os.path.exists(os.path.join(extracted_app_folder, "manifest.json")):
        os.system('cp %s/manifest.json %s' % (extracted_app_folder, app_setting_path))
    if os.path.exists(os.path.join(extracted_app_folder, "manifest.toml")):
        os.system('cp %s/manifest.toml %s' % (extracted_app_folder, app_setting_path))
    os.system('cp -R %s/scripts %s' % (extracted_app_folder, app_setting_path))

    for file_to_copy in ["actions.json", "actions.toml", "config_panel.json", "config_panel.toml", "conf"]:
        if os.path.exists(os.path.join(extracted_app_folder, file_to_copy)):
            os.system('cp -R %s/%s %s' % (extracted_app_folder, file_to_copy, app_setting_path))

    # Initialize the main permission for the app
    # After the install, if apps don't have a domain and path defined, the default url '/' is removed from the permission
    permission_create(app_instance_name+".main", url="/", allowed=["all_users"])

    # Execute the app install script
    install_failed = True
    try:
        install_retcode = hook_exec(
            os.path.join(extracted_app_folder, 'scripts/install'),
            args=args_list, env=env_dict
        )[0]
        # "Common" app install failure : the script failed and returned exit code != 0
        install_failed = True if install_retcode != 0 else False
        if install_failed:
            error = m18n.n('app_install_script_failed')
            logger.error(m18n.n("app_install_failed", app=app_id, error=error))
            failure_message_with_debug_instructions = operation_logger.error(error)
            if msettings.get('interface') != 'api':
                dump_app_log_extract_for_debugging(operation_logger)
    # Script got manually interrupted ... N.B. : KeyboardInterrupt does not inherit from Exception
    except (KeyboardInterrupt, EOFError):
        error = m18n.n('operation_interrupted')
        logger.error(m18n.n("app_install_failed", app=app_id, error=error))
        failure_message_with_debug_instructions = operation_logger.error(error)
    # Something wrong happened in Yunohost's code (most probably hook_exec)
    except Exception as e:
        import traceback
        error = m18n.n('unexpected_error', error="\n" + traceback.format_exc())
        logger.error(m18n.n("app_install_failed", app=app_id, error=error))
        failure_message_with_debug_instructions = operation_logger.error(error)
    finally:
        # If success so far, validate that app didn't break important stuff
        if not install_failed:
            try:
                broke_the_system = False
                _assert_system_is_sane_for_app(manifest, "post")
            except Exception as e:
                broke_the_system = True
                logger.error(m18n.n("app_install_failed", app=app_id, error=str(e)))
                failure_message_with_debug_instructions = operation_logger.error(str(e))

        # We'll check that the app didn't brutally edit some system configuration
        manually_modified_files_after_install = manually_modified_files()
        manually_modified_files_by_app = set(manually_modified_files_after_install) - set(manually_modified_files_before_install)
        if manually_modified_files_by_app:
            logger.error("Packagers /!\\ This app manually modified some system configuration files! This should not happen! If you need to do so, you should implement a proper conf_regen hook. Those configuration were affected:\n    - " + '\n     -'.join(manually_modified_files_by_app))

        # If the install failed or broke the system, we remove it
        if install_failed or broke_the_system:

            # This option is meant for packagers to debug their apps more easily
            if no_remove_on_failure:
                raise YunohostError("The installation of %s failed, but was not cleaned up as requested by --no-remove-on-failure." % app_id, raw_msg=True)
            else:
                logger.warning(m18n.n("app_remove_after_failed_install"))

            # Setup environment for remove script
            env_dict_remove = {}
            env_dict_remove["YNH_APP_ID"] = app_id
            env_dict_remove["YNH_APP_INSTANCE_NAME"] = app_instance_name
            env_dict_remove["YNH_APP_INSTANCE_NUMBER"] = str(instance_number)

            # Execute remove script
            operation_logger_remove = OperationLogger('remove_on_failed_install',
                                                      [('app', app_instance_name)],
                                                      env=env_dict_remove)
            operation_logger_remove.start()

            # Try to remove the app
            try:
                remove_retcode = hook_exec(
                    os.path.join(extracted_app_folder, 'scripts/remove'),
                    args=[app_instance_name], env=env_dict_remove
                )[0]

            # Here again, calling hook_exec could fail miserably, or get
            # manually interrupted (by mistake or because script was stuck)
            # In that case we still want to proceed with the rest of the
            # removal (permissions, /etc/yunohost/apps/{app} ...)
            except (KeyboardInterrupt, EOFError, Exception):
                remove_retcode = -1
                import traceback
                logger.error(m18n.n('unexpected_error', error="\n" + traceback.format_exc()))

            # Remove all permission in LDAP
            for permission_name in user_permission_list()["permissions"].keys():
                if permission_name.startswith(app_instance_name+"."):
                    permission_delete(permission_name, force=True, sync_perm=False)

            if remove_retcode != 0:
                msg = m18n.n('app_not_properly_removed',
                             app=app_instance_name)
                logger.warning(msg)
                operation_logger_remove.error(msg)
            else:
                try:
                    _assert_system_is_sane_for_app(manifest, "post")
                except Exception as e:
                    operation_logger_remove.error(e)
                else:
                    operation_logger_remove.success()

            # Clean tmp folders
            shutil.rmtree(app_setting_path)
            shutil.rmtree(extracted_app_folder)

            permission_sync_to_user()

            raise YunohostError(failure_message_with_debug_instructions, raw_msg=True)

    # Clean hooks and add new ones
    hook_remove(app_instance_name)
    if 'hooks' in os.listdir(extracted_app_folder):
        for file in os.listdir(extracted_app_folder + '/hooks'):
            hook_add(app_instance_name, extracted_app_folder + '/hooks/' + file)

    # Clean and set permissions
    shutil.rmtree(extracted_app_folder)
    os.system('chmod -R 400 %s' % app_setting_path)
    os.system('chown -R root: %s' % app_setting_path)
    os.system('chown -R admin: %s/scripts' % app_setting_path)

    # If an app doesn't have at least a domain and a path, assume it's not a webapp and remove the default "/" permission
    app_settings = _get_app_settings(app_instance_name)
    domain = app_settings.get('domain', None)
    path = app_settings.get('path', None)
    if not (domain and path):
        permission_url(app_instance_name + ".main", url=None, sync_perm=False)

    _migrate_legacy_permissions(app_instance_name)

    permission_sync_to_user()

    logger.success(m18n.n('installation_complete'))

    hook_callback('post_app_install', args=args_list, env=env_dict)


def dump_app_log_extract_for_debugging(operation_logger):

    with open(operation_logger.log_path, "r") as f:
        lines = f.readlines()

    filters = [
        r"set [+-]x$",
        r"set [+-]o xtrace$",
        r"local \w+$",
        r"local legacy_args=.*$",
        r".*Helper used in legacy mode.*",
        r"args_array=.*$",
        r"local -A args_array$",
        r"ynh_handle_getopts_args",
        r"ynh_script_progression"
    ]

    filters = [re.compile(f_) for f_ in filters]

    lines_to_display = []
    for line in lines:

        if ": " not in line.strip():
            continue

        # A line typically looks like
        # 2019-10-19 16:10:27,611: DEBUG - + mysql -u piwigo --password=********** -B piwigo
        # And we just want the part starting by "DEBUG - "
        line = line.strip().split(": ", 1)[1]

        if any(filter_.search(line) for filter_ in filters):
            continue

        lines_to_display.append(line)

        if line.endswith("+ ynh_exit_properly") or " + ynh_die " in line:
            break
        elif len(lines_to_display) > 20:
            lines_to_display.pop(0)

    logger.warning("Here's an extract of the logs before the crash. It might help debugging the error:")
    for line in lines_to_display:
        logger.info(line)


def _migrate_legacy_permissions(app):

    from yunohost.permission import user_permission_list, user_permission_update

    # Check if app is apparently using the legacy permission management, defined by the presence of something like
    # ynh_app_setting_set on unprotected_uris (or yunohost app setting)
    install_script_path = os.path.join(APPS_SETTING_PATH, app, 'scripts/install')
    install_script_content = open(install_script_path, "r").read()
    if not re.search(r"(yunohost app setting|ynh_app_setting_set) .*(unprotected|skipped)_uris", install_script_content):
        return

    app_settings = _get_app_settings(app)
    app_perm_currently_allowed = user_permission_list()["permissions"][app + ".main"]["allowed"]

    settings_say_it_should_be_public = (app_settings.get("unprotected_uris", None) == "/"
                                        or app_settings.get("skipped_uris", None) == "/")

    # If the current permission says app is protected, but there are legacy rules saying it should be public...
    if app_perm_currently_allowed == ["all_users"] and settings_say_it_should_be_public:
        # Make it public
        user_permission_update(app + ".main", add="visitors", sync_perm=False)

    # If the current permission says app is public, but there are no setting saying it should be public...
    if app_perm_currently_allowed == ["visitors"] and not settings_say_it_should_be_public:
        # Make is private
        user_permission_update(app + ".main", remove="visitors", sync_perm=False)


@is_unit_operation()
def app_remove(operation_logger, app):
    """
    Remove app

    Keyword argument:
        app -- App(s) to delete

    """
    from yunohost.hook import hook_exec, hook_remove, hook_callback
    from yunohost.permission import user_permission_list, permission_delete, permission_sync_to_user
    if not _is_installed(app):
        raise YunohostError('app_not_installed', app=app, all_apps=_get_all_installed_apps_id())

    operation_logger.start()

    logger.info(m18n.n("app_start_remove", app=app))

    app_setting_path = APPS_SETTING_PATH + app

    # TODO: display fail messages from script
    try:
        shutil.rmtree('/tmp/yunohost_remove')
    except Exception:
        pass

    # Attempt to patch legacy helpers ...
    _patch_legacy_helpers(app_setting_path)

    # Apply dirty patch to make php5 apps compatible with php7 (e.g. the remove
    # script might date back from jessie install)
    _patch_legacy_php_versions(app_setting_path)

    manifest = _get_manifest_of_app(app_setting_path)

    os.system('cp -a %s /tmp/yunohost_remove && chown -hR admin: /tmp/yunohost_remove' % app_setting_path)
    os.system('chown -R admin: /tmp/yunohost_remove')
    os.system('chmod -R u+rX /tmp/yunohost_remove')

    args_list = [app]

    env_dict = {}
    app_id, app_instance_nb = _parse_app_instance_name(app)
    env_dict["YNH_APP_ID"] = app_id
    env_dict["YNH_APP_INSTANCE_NAME"] = app
    env_dict["YNH_APP_INSTANCE_NUMBER"] = str(app_instance_nb)
    operation_logger.extra.update({'env': env_dict})
    operation_logger.flush()

    try:
        ret = hook_exec('/tmp/yunohost_remove/scripts/remove',
                        args=args_list,
                        env=env_dict)[0]
    # Here again, calling hook_exec could fail miserably, or get
    # manually interrupted (by mistake or because script was stuck)
    # In that case we still want to proceed with the rest of the
    # removal (permissions, /etc/yunohost/apps/{app} ...)
    except (KeyboardInterrupt, EOFError, Exception):
        ret = -1
        import traceback
        logger.error(m18n.n('unexpected_error', error="\n" + traceback.format_exc()))

    if ret == 0:
        logger.success(m18n.n('app_removed', app=app))
        hook_callback('post_app_remove', args=args_list, env=env_dict)
    else:
        logger.warning(m18n.n('app_not_properly_removed', app=app))

    if os.path.exists(app_setting_path):
        shutil.rmtree(app_setting_path)
    shutil.rmtree('/tmp/yunohost_remove')
    hook_remove(app)

    # Remove all permission in LDAP
    for permission_name in user_permission_list()["permissions"].keys():
        if permission_name.startswith(app+"."):
            permission_delete(permission_name, force=True, sync_perm=False)

    permission_sync_to_user()
    _assert_system_is_sane_for_app(manifest, "post")


def app_addaccess(apps, users=[]):
    """
    Grant access right to users (everyone by default)

    Keyword argument:
        users
        apps

    """
    from yunohost.permission import user_permission_update

    logger.warning("/!\\ Packagers ! This app is using the legacy permission system. Please use the new helpers ynh_permission_{create,url,update,delete} and the 'visitors' group to manage permissions.")

    output = {}
    for app in apps:
        permission = user_permission_update(app+".main", add=users, remove="all_users")
        output[app] = permission["corresponding_users"]

    return {'allowed_users': output}


def app_removeaccess(apps, users=[]):
    """
    Revoke access right to users (everyone by default)

    Keyword argument:
        users
        apps

    """
    from yunohost.permission import user_permission_update

    logger.warning("/!\\ Packagers ! This app is using the legacy permission system. Please use the new helpers ynh_permission_{create,url,update,delete} and the 'visitors' group to manage permissions.")

    output = {}
    for app in apps:
        permission = user_permission_update(app+".main", remove=users)
        output[app] = permission["corresponding_users"]

    return {'allowed_users': output}


def app_clearaccess(apps):
    """
    Reset access rights for the app

    Keyword argument:
        apps

    """
    from yunohost.permission import user_permission_reset

    logger.warning("/!\\ Packagers ! This app is using the legacy permission system. Please use the new helpers ynh_permission_{create,url,update,delete} and the 'visitors' group to manage permissions.")

    output = {}
    for app in apps:
        permission = user_permission_reset(app+".main")
        output[app] = permission["corresponding_users"]

    return {'allowed_users': output}


@is_unit_operation()
def app_makedefault(operation_logger, app, domain=None):
    """
    Redirect domain root to an app

    Keyword argument:
        app
        domain

    """
    from yunohost.domain import domain_list

    app_settings = _get_app_settings(app)
    app_domain = app_settings['domain']
    app_path = app_settings['path']

    if domain is None:
        domain = app_domain
        operation_logger.related_to.append(('domain', domain))
    elif domain not in domain_list()['domains']:
        raise YunohostError('domain_unknown')

    if '/' in app_map(raw=True)[domain]:
        raise YunohostError('app_make_default_location_already_used', app=app, domain=app_domain,
                            other_app=app_map(raw=True)[domain]["/"]["id"])

    operation_logger.start()

    # TODO / FIXME : current trick is to add this to conf.json.persisten
    # This is really not robust and should be improved
    # e.g. have a flag in /etc/yunohost/apps/$app/ to say that this is the
    # default app or idk...
    if not os.path.exists('/etc/ssowat/conf.json.persistent'):
        ssowat_conf = {}
    else:
        ssowat_conf = read_json('/etc/ssowat/conf.json.persistent')

    if 'redirected_urls' not in ssowat_conf:
        ssowat_conf['redirected_urls'] = {}

    ssowat_conf['redirected_urls'][domain + '/'] = app_domain + app_path

    write_to_json('/etc/ssowat/conf.json.persistent', ssowat_conf)
    os.system('chmod 644 /etc/ssowat/conf.json.persistent')

    logger.success(m18n.n('ssowat_conf_updated'))


def app_setting(app, key, value=None, delete=False):
    """
    Set or get an app setting value

    Keyword argument:
        value -- Value to set
        app -- App ID
        key -- Key to get/set
        delete -- Delete the key

    """
    app_settings = _get_app_settings(app) or {}

    if value is None and not delete:
        try:
            return app_settings[key]
        except Exception as e:
            logger.debug("cannot get app setting '%s' for '%s' (%s)", key, app, e)
            return None

    if delete:
        if key in app_settings:
            del app_settings[key]
    else:
        # FIXME: Allow multiple values for some keys?
        if key in ['redirected_urls', 'redirected_regex']:
            value = yaml.load(value)
        if any(key.startswith(word+"_") for word in ["unprotected", "protected", "skipped"]):
            logger.warning("/!\\ Packagers! This app is still using the skipped/protected/unprotected_uris/regex settings which are now obsolete and deprecated... Instead, you should use the new helpers 'ynh_permission_{create,urls,update,delete}' and the 'visitors' group to initialize the public/private access. Check out the documentation at the bottom of yunohost.org/groups_and_permissions to learn how to use the new permission mechanism.")

        app_settings[key] = value
    _set_app_settings(app, app_settings)

    # Fucking legacy permission management.
    # We need this because app temporarily set the app as unprotected to configure it with curl...
    if key.startswith("unprotected_") or key.startswith("skipped_") and value == "/":
        from permission import user_permission_update
        user_permission_update(app + ".main", add="visitors")


def app_register_url(app, domain, path):
    """
    Book/register a web path for a given app

    Keyword argument:
        app -- App which will use the web path
        domain -- The domain on which the app should be registered (e.g. your.domain.tld)
        path -- The path to be registered (e.g. /coffee)
    """

    # This line can't be moved on top of file, otherwise it creates an infinite
    # loop of import with tools.py...
    from .domain import _get_conflicting_apps, _normalize_domain_path

    domain, path = _normalize_domain_path(domain, path)

    # We cannot change the url of an app already installed simply by changing
    # the settings...

    if _is_installed(app):
        settings = _get_app_settings(app)
        if "path" in settings.keys() and "domain" in settings.keys():
            raise YunohostError('app_already_installed_cant_change_url')

    # Check the url is available
    conflicts = _get_conflicting_apps(domain, path)
    if conflicts:
        apps = []
        for path, app_id, app_label in conflicts:
            apps.append(" * {domain:s}{path:s} → {app_label:s} ({app_id:s})".format(
                domain=domain,
                path=path,
                app_id=app_id,
                app_label=app_label,
            ))

        raise YunohostError('app_location_unavailable', apps="\n".join(apps))

    app_setting(app, 'domain', value=domain)
    app_setting(app, 'path', value=path)


def app_ssowatconf():
    """
    Regenerate SSOwat configuration file


    """
    from yunohost.domain import domain_list, _get_maindomain
    from yunohost.user import user_list
    from yunohost.permission import user_permission_list

    main_domain = _get_maindomain()
    domains = domain_list()['domains']
    all_permissions = user_permission_list(full=True)['permissions']

    skipped_urls = []
    skipped_regex = []
    unprotected_urls = []
    unprotected_regex = []
    protected_urls = []
    protected_regex = []
    redirected_regex = {main_domain + '/yunohost[\/]?$': 'https://' + main_domain + '/yunohost/sso/'}
    redirected_urls = {}

    def _get_setting(settings, name):
        s = settings.get(name, None)
        return s.split(',') if s else []

    for app in _installed_apps():

        app_settings = read_yaml(APPS_SETTING_PATH + app + '/settings.yml')

        if 'domain' not in app_settings:
            continue
        if 'path' not in app_settings:
            continue

        # This 'no_sso' settings sound redundant to not having $path defined ....
        # At least from what I can see, all apps using it don't have a path defined ...
        if 'no_sso' in app_settings:
            continue

        domain = app_settings['domain']
        path = app_settings['path'].rstrip('/')

        def _sanitized_absolute_url(perm_url):
            # Nominal case : url is relative to the app's path
            if perm_url.startswith("/"):
                perm_domain = domain
                perm_path = path + perm_url.rstrip("/")
            # Otherwise, the urls starts with a domain name, like domain.tld/foo/bar
            # We want perm_domain = domain.tld and perm_path = "/foo/bar"
            else:
                perm_domain, perm_path = perm_url.split("/", 1)
                perm_path = "/" + perm_path.rstrip("/")

            return perm_domain + perm_path

        # Skipped
        skipped_urls += [_sanitized_absolute_url(uri) for uri in _get_setting(app_settings, 'skipped_uris')]
        skipped_regex += _get_setting(app_settings, 'skipped_regex')

        # Redirected
        redirected_urls.update(app_settings.get('redirected_urls', {}))
        redirected_regex.update(app_settings.get('redirected_regex', {}))

        # Legacy permission system using (un)protected_uris and _regex managed in app settings...
        unprotected_urls += [_sanitized_absolute_url(uri) for uri in _get_setting(app_settings, 'unprotected_uris')]
        protected_urls += [_sanitized_absolute_url(uri) for uri in _get_setting(app_settings, 'protected_uris')]
        unprotected_regex += _get_setting(app_settings, 'unprotected_regex')
        protected_regex += _get_setting(app_settings, 'protected_regex')

        # New permission system
        this_app_perms = {name: info for name, info in all_permissions.items() if name.startswith(app + ".")}
        for perm_name, perm_info in this_app_perms.items():

            # Ignore permissions for which there's no url defined
            if not perm_info["url"]:
                continue

            # FIXME : gotta handle regex-urls here... meh
            url = _sanitized_absolute_url(perm_info["url"])
            perm_info["url"] = url
            if "visitors" in perm_info["allowed"]:
                if url not in unprotected_urls and url not in skipped_urls:
                    unprotected_urls.append(url)

                # Legacy stuff : we remove now protected-urls that might have been declared as unprotected earlier...
                protected_urls = [u for u in protected_urls if u != url]
            else:
                if url not in protected_urls:
                    protected_urls.append(url)

                # Legacy stuff : we remove now unprotected-urls / skipped-urls that might have been declared as protected earlier...
                unprotected_urls = [u for u in unprotected_urls if u != url]
                skipped_urls = [u for u in skipped_urls if u != url]

    for domain in domains:
        skipped_urls.extend([domain + '/yunohost/admin', domain + '/yunohost/api'])

    # Authorize ynh remote diagnosis, ACME challenge and mail autoconfig urls
    skipped_regex.append("^[^/]*/%.well%-known/ynh%-diagnosis/.*$")
    skipped_regex.append("^[^/]*/%.well%-known/acme%-challenge/.*$")
    skipped_regex.append("^[^/]*/%.well%-known/autoconfig/mail/config%-v1%.1%.xml.*$")


    permissions_per_url = {}
    for perm_name, perm_info in all_permissions.items():
        # Ignore permissions for which there's no url defined
        if not perm_info["url"]:
            continue
        permissions_per_url[perm_info["url"]] = perm_info['corresponding_users']


    conf_dict = {
        'portal_domain': main_domain,
        'portal_path': '/yunohost/sso/',
        'additional_headers': {
            'Auth-User': 'uid',
            'Remote-User': 'uid',
            'Name': 'cn',
            'Email': 'mail'
        },
        'domains': domains,
        'skipped_urls': skipped_urls,
        'unprotected_urls': unprotected_urls,
        'protected_urls': protected_urls,
        'skipped_regex': skipped_regex,
        'unprotected_regex': unprotected_regex,
        'protected_regex': protected_regex,
        'redirected_urls': redirected_urls,
        'redirected_regex': redirected_regex,
        'users': {username: app_map(user=username)
                  for username in user_list()['users'].keys()},
        'permissions': permissions_per_url,
    }

    with open('/etc/ssowat/conf.json', 'w+') as f:
        json.dump(conf_dict, f, sort_keys=True, indent=4)

    logger.debug(m18n.n('ssowat_conf_generated'))


def app_change_label(app, new_label):
    installed = _is_installed(app)
    if not installed:
        raise YunohostError('app_not_installed', app=app, all_apps=_get_all_installed_apps_id())

    app_setting(app, "label", value=new_label)

    app_ssowatconf()


# actions todo list:
# * docstring

def app_action_list(app):
    logger.warning(m18n.n('experimental_feature'))

    # this will take care of checking if the app is installed
    app_info_dict = app_info(app)

    return {
        "app": app,
        "app_name": app_info_dict["name"],
        "actions": _get_app_actions(app)
    }


@is_unit_operation()
def app_action_run(operation_logger, app, action, args=None):
    logger.warning(m18n.n('experimental_feature'))

    from yunohost.hook import hook_exec
    import tempfile

    # will raise if action doesn't exist
    actions = app_action_list(app)["actions"]
    actions = {x["id"]: x for x in actions}

    if action not in actions:
        raise YunohostError("action '%s' not available for app '%s', available actions are: %s" % (action, app, ", ".join(actions.keys())), raw_msg=True)

    operation_logger.start()

    action_declaration = actions[action]

    # Retrieve arguments list for install script
    args_dict = dict(urlparse.parse_qsl(args, keep_blank_values=True)) if args else {}
    args_odict = _parse_args_for_action(actions[action], args=args_dict)
    args_list = [value[0] for value in args_odict.values()]

    app_id, app_instance_nb = _parse_app_instance_name(app)

    env_dict = _make_environment_dict(args_odict, prefix="ACTION_")
    env_dict["YNH_APP_ID"] = app_id
    env_dict["YNH_APP_INSTANCE_NAME"] = app
    env_dict["YNH_APP_INSTANCE_NUMBER"] = str(app_instance_nb)
    env_dict["YNH_ACTION"] = action

    _, path = tempfile.mkstemp()

    with open(path, "w") as script:
        script.write(action_declaration["command"])

    os.chmod(path, 700)

    if action_declaration.get("cwd"):
        cwd = action_declaration["cwd"].replace("$app", app_id)
    else:
        cwd = "/etc/yunohost/apps/" + app

    retcode = hook_exec(
        path,
        args=args_list,
        env=env_dict,
        chdir=cwd,
        user=action_declaration.get("user", "root"),
    )[0]

    if retcode not in action_declaration.get("accepted_return_codes", [0]):
        msg = "Error while executing action '%s' of app '%s': return code %s" % (action, app, retcode)
        operation_logger.error(msg)
        raise YunohostError(msg, raw_msg=True)

    os.remove(path)

    operation_logger.success()
    return logger.success("Action successed!")


# Config panel todo list:
# * docstrings
# * merge translations on the json once the workflow is in place
@is_unit_operation()
def app_config_show_panel(operation_logger, app):
    logger.warning(m18n.n('experimental_feature'))

    from yunohost.hook import hook_exec

    # this will take care of checking if the app is installed
    app_info_dict = app_info(app)

    operation_logger.start()
    config_panel = _get_app_config_panel(app)
    config_script = os.path.join(APPS_SETTING_PATH, app, 'scripts', 'config')

    app_id, app_instance_nb = _parse_app_instance_name(app)

    if not config_panel or not os.path.exists(config_script):
        return {
            "app_id": app_id,
            "app": app,
            "app_name": app_info_dict["name"],
            "config_panel": [],
        }

    env = {
        "YNH_APP_ID": app_id,
        "YNH_APP_INSTANCE_NAME": app,
        "YNH_APP_INSTANCE_NUMBER": str(app_instance_nb),
    }

    return_code, parsed_values = hook_exec(config_script,
                                           args=["show"],
                                           env=env,
                                           return_format="plain_dict"
                                           )

    if return_code != 0:
        raise Exception("script/config show return value code: %s (considered as an error)", return_code)

    logger.debug("Generating global variables:")
    for tab in config_panel.get("panel", []):
        tab_id = tab["id"]  # this makes things easier to debug on crash
        for section in tab.get("sections", []):
            section_id = section["id"]
            for option in section.get("options", []):
                option_name = option["name"]
                generated_name = ("YNH_CONFIG_%s_%s_%s" % (tab_id, section_id, option_name)).upper()
                option["name"] = generated_name
                logger.debug(" * '%s'.'%s'.'%s' -> %s", tab.get("name"), section.get("name"), option.get("name"), generated_name)

                if generated_name in parsed_values:
                    # code is not adapted for that so we have to mock expected format :/
                    if option.get("type") == "boolean":
                        if parsed_values[generated_name].lower() in ("true", "1", "y"):
                            option["default"] = parsed_values[generated_name]
                        else:
                            del option["default"]
                    else:
                        option["default"] = parsed_values[generated_name]

                    args_dict = _parse_args_in_yunohost_format(
                        [{option["name"]: parsed_values[generated_name]}],
                        [option]
                    )
                    option["default"] = args_dict[option["name"]][0]
                else:
                    logger.debug("Variable '%s' is not declared by config script, using default", generated_name)
                    # do nothing, we'll use the default if present

    return {
        "app_id": app_id,
        "app": app,
        "app_name": app_info_dict["name"],
        "config_panel": config_panel,
        "logs": operation_logger.success(),
    }


@is_unit_operation()
def app_config_apply(operation_logger, app, args):
    logger.warning(m18n.n('experimental_feature'))

    from yunohost.hook import hook_exec

    installed = _is_installed(app)
    if not installed:
        raise YunohostError('app_not_installed', app=app, all_apps=_get_all_installed_apps_id())

    config_panel = _get_app_config_panel(app)
    config_script = os.path.join(APPS_SETTING_PATH, app, 'scripts', 'config')

    if not config_panel or not os.path.exists(config_script):
        # XXX real exception
        raise Exception("Not config-panel.json nor scripts/config")

    operation_logger.start()
    app_id, app_instance_nb = _parse_app_instance_name(app)
    env = {
        "YNH_APP_ID": app_id,
        "YNH_APP_INSTANCE_NAME": app,
        "YNH_APP_INSTANCE_NUMBER": str(app_instance_nb),
    }
    args = dict(urlparse.parse_qsl(args, keep_blank_values=True)) if args else {}

    for tab in config_panel.get("panel", []):
        tab_id = tab["id"]  # this makes things easier to debug on crash
        for section in tab.get("sections", []):
            section_id = section["id"]
            for option in section.get("options", []):
                option_name = option["name"]
                generated_name = ("YNH_CONFIG_%s_%s_%s" % (tab_id, section_id, option_name)).upper()

                if generated_name in args:
                    logger.debug("include into env %s=%s", generated_name, args[generated_name])
                    env[generated_name] = args[generated_name]
                else:
                    logger.debug("no value for key id %s", generated_name)

    # for debug purpose
    for key in args:
        if key not in env:
            logger.warning("Ignore key '%s' from arguments because it is not in the config", key)

    return_code = hook_exec(config_script,
                            args=["apply"],
                            env=env,
                            )[0]

    if return_code != 0:
        msg = "'script/config apply' return value code: %s (considered as an error)" % return_code
        operation_logger.error(msg)
        raise Exception(msg)

    logger.success("Config updated as expected")
    return {
        "app": app,
        "logs": operation_logger.success(),
    }


def _get_all_installed_apps_id():
    """
    Return something like:
       ' * app1
         * app2
         * ...'
    """

    all_apps_ids = sorted(_installed_apps())

    all_apps_ids_formatted = "\n * ".join(all_apps_ids)
    all_apps_ids_formatted = "\n * " + all_apps_ids_formatted

    return all_apps_ids_formatted


def _get_app_actions(app_id):
    "Get app config panel stored in json or in toml"
    actions_toml_path = os.path.join(APPS_SETTING_PATH, app_id, 'actions.toml')
    actions_json_path = os.path.join(APPS_SETTING_PATH, app_id, 'actions.json')

    # sample data to get an idea of what is going on
    # this toml extract:
    #

    # [restart_service]
    # name = "Restart service"
    # command = "echo pouet $YNH_ACTION_SERVICE"
    # user = "root"  # optional
    # cwd = "/" # optional
    # accepted_return_codes = [0, 1, 2, 3]  # optional
    # description.en = "a dummy stupid exemple or restarting a service"
    #
    #     [restart_service.arguments.service]
    #     type = "string",
    #     ask.en = "service to restart"
    #     example = "nginx"
    #
    # will be parsed into this:
    #
    # OrderedDict([(u'restart_service',
    #               OrderedDict([(u'name', u'Restart service'),
    #                            (u'command', u'echo pouet $YNH_ACTION_SERVICE'),
    #                            (u'user', u'root'),
    #                            (u'cwd', u'/'),
    #                            (u'accepted_return_codes', [0, 1, 2, 3]),
    #                            (u'description',
    #                             OrderedDict([(u'en',
    #                                           u'a dummy stupid exemple or restarting a service')])),
    #                            (u'arguments',
    #                             OrderedDict([(u'service',
    #                                           OrderedDict([(u'type', u'string'),
    #                                                        (u'ask',
    #                                                         OrderedDict([(u'en',
    #                                                                       u'service to restart')])),
    #                                                        (u'example',
    #                                                         u'nginx')]))]))])),
    #
    #
    # and needs to be converted into this:
    #
    # [{u'accepted_return_codes': [0, 1, 2, 3],
    #   u'arguments': [{u'ask': {u'en': u'service to restart'},
    #     u'example': u'nginx',
    #     u'name': u'service',
    #     u'type': u'string'}],
    #   u'command': u'echo pouet $YNH_ACTION_SERVICE',
    #   u'cwd': u'/',
    #   u'description': {u'en': u'a dummy stupid exemple or restarting a service'},
    #   u'id': u'restart_service',
    #   u'name': u'Restart service',
    #   u'user': u'root'}]

    if os.path.exists(actions_toml_path):
        toml_actions = toml.load(open(actions_toml_path, "r"), _dict=OrderedDict)

        # transform toml format into json format
        actions = []

        for key, value in toml_actions.items():
            action = dict(**value)
            action["id"] = key

            arguments = []
            for argument_name, argument in value.get("arguments", {}).items():
                argument = dict(**argument)
                argument["name"] = argument_name

                arguments.append(argument)

            action["arguments"] = arguments
            actions.append(action)

        return actions

    elif os.path.exists(actions_json_path):
        return json.load(open(actions_json_path))

    return None


def _get_app_config_panel(app_id):
    "Get app config panel stored in json or in toml"
    config_panel_toml_path = os.path.join(APPS_SETTING_PATH, app_id, 'config_panel.toml')
    config_panel_json_path = os.path.join(APPS_SETTING_PATH, app_id, 'config_panel.json')

    # sample data to get an idea of what is going on
    # this toml extract:
    #
    # version = "0.1"
    # name = "Unattended-upgrades configuration panel"
    #
    # [main]
    # name = "Unattended-upgrades configuration"
    #
    #     [main.unattended_configuration]
    #     name = "50unattended-upgrades configuration file"
    #
    #         [main.unattended_configuration.upgrade_level]
    #         name = "Choose the sources of packages to automatically upgrade."
    #         default = "Security only"
    #         type = "text"
    #         help = "We can't use a choices field for now. In the meantime please choose between one of this values:<br>Security only, Security and updates."
    #         # choices = ["Security only", "Security and updates"]

    #         [main.unattended_configuration.ynh_update]
    #         name = "Would you like to update YunoHost packages automatically ?"
    #         type = "bool"
    #         default = true
    #
    # will be parsed into this:
    #
    # OrderedDict([(u'version', u'0.1'),
    #              (u'name', u'Unattended-upgrades configuration panel'),
    #              (u'main',
    #               OrderedDict([(u'name', u'Unattended-upgrades configuration'),
    #                            (u'unattended_configuration',
    #                             OrderedDict([(u'name',
    #                                           u'50unattended-upgrades configuration file'),
    #                                          (u'upgrade_level',
    #                                           OrderedDict([(u'name',
    #                                                         u'Choose the sources of packages to automatically upgrade.'),
    #                                                        (u'default',
    #                                                         u'Security only'),
    #                                                        (u'type', u'text'),
    #                                                        (u'help',
    #                                                         u"We can't use a choices field for now. In the meantime please choose between one of this values:<br>Security only, Security and updates.")])),
    #                                          (u'ynh_update',
    #                                           OrderedDict([(u'name',
    #                                                         u'Would you like to update YunoHost packages automatically ?'),
    #                                                        (u'type', u'bool'),
    #                                                        (u'default', True)])),
    #
    # and needs to be converted into this:
    #
    # {u'name': u'Unattended-upgrades configuration panel',
    #  u'panel': [{u'id': u'main',
    #    u'name': u'Unattended-upgrades configuration',
    #    u'sections': [{u'id': u'unattended_configuration',
    #      u'name': u'50unattended-upgrades configuration file',
    #      u'options': [{u'//': u'"choices" : ["Security only", "Security and updates"]',
    #        u'default': u'Security only',
    #        u'help': u"We can't use a choices field for now. In the meantime please choose between one of this values:<br>Security only, Security and updates.",
    #        u'id': u'upgrade_level',
    #        u'name': u'Choose the sources of packages to automatically upgrade.',
    #        u'type': u'text'},
    #       {u'default': True,
    #        u'id': u'ynh_update',
    #        u'name': u'Would you like to update YunoHost packages automatically ?',
    #        u'type': u'bool'},

    if os.path.exists(config_panel_toml_path):
        toml_config_panel = toml.load(open(config_panel_toml_path, "r"), _dict=OrderedDict)

        # transform toml format into json format
        config_panel = {
            "name": toml_config_panel["name"],
            "version": toml_config_panel["version"],
            "panel": [],
        }

        panels = filter(lambda (key, value): key not in ("name", "version") and isinstance(value, OrderedDict),
                        toml_config_panel.items())

        for key, value in panels:
            panel = {
                "id": key,
                "name": value["name"],
                "sections": [],
            }

            sections = filter(lambda (k, v): k not in ("name",) and isinstance(v, OrderedDict),
                              value.items())

            for section_key, section_value in sections:
                section = {
                    "id": section_key,
                    "name": section_value["name"],
                    "options": [],
                }

                options = filter(lambda (k, v): k not in ("name",) and isinstance(v, OrderedDict),
                                 section_value.items())

                for option_key, option_value in options:
                    option = dict(option_value)
                    option["name"] = option_key
                    option["ask"] = {"en": option["ask"]}
                    if "help" in option:
                        option["help"] = {"en": option["help"]}
                    section["options"].append(option)

                panel["sections"].append(section)

            config_panel["panel"].append(panel)

        return config_panel

    elif os.path.exists(config_panel_json_path):
        return json.load(open(config_panel_json_path))

    return None


def _get_app_settings(app_id):
    """
    Get settings of an installed app

    Keyword arguments:
        app_id -- The app id

    """
    if not _is_installed(app_id):
        raise YunohostError('app_not_installed', app=app_id, all_apps=_get_all_installed_apps_id())
    try:
        with open(os.path.join(
                APPS_SETTING_PATH, app_id, 'settings.yml')) as f:
            settings = yaml.load(f)
        # If label contains unicode char, this may later trigger issues when building strings...
        # FIXME: this should be propagated to read_yaml so that this fix applies everywhere I think...
        settings = {k:_encode_string(v) for k,v in settings.items()}
        if app_id == settings['id']:
            return settings
    except (IOError, TypeError, KeyError):
        logger.error(m18n.n('app_not_correctly_installed',
                                app=app_id))
    return {}


def _set_app_settings(app_id, settings):
    """
    Set settings of an app

    Keyword arguments:
        app_id -- The app id
        settings -- Dict with app settings

    """
    with open(os.path.join(
            APPS_SETTING_PATH, app_id, 'settings.yml'), 'w') as f:
        yaml.safe_dump(settings, f, default_flow_style=False)


def _extract_app_from_file(path, remove=False):
    """
    Unzip or untar application tarball in APP_TMP_FOLDER, or copy it from a directory

    Keyword arguments:
        path -- Path of the tarball or directory
        remove -- Remove the tarball after extraction

    Returns:
        Dict manifest

    """
    logger.debug(m18n.n('extracting'))

    if os.path.exists(APP_TMP_FOLDER):
        shutil.rmtree(APP_TMP_FOLDER)
    os.makedirs(APP_TMP_FOLDER)

    path = os.path.abspath(path)

    if ".zip" in path:
        extract_result = os.system('unzip %s -d %s > /dev/null 2>&1' % (path, APP_TMP_FOLDER))
        if remove:
            os.remove(path)
    elif ".tar" in path:
        extract_result = os.system('tar -xf %s -C %s > /dev/null 2>&1' % (path, APP_TMP_FOLDER))
        if remove:
            os.remove(path)
    elif os.path.isdir(path):
        shutil.rmtree(APP_TMP_FOLDER)
        if path[-1] != '/':
            path = path + '/'
        extract_result = os.system('cp -a "%s" %s' % (path, APP_TMP_FOLDER))
    else:
        extract_result = 1

    if extract_result != 0:
        raise YunohostError('app_extraction_failed')

    try:
        extracted_app_folder = APP_TMP_FOLDER
        if len(os.listdir(extracted_app_folder)) == 1:
            for folder in os.listdir(extracted_app_folder):
                extracted_app_folder = extracted_app_folder + '/' + folder
        manifest = _get_manifest_of_app(extracted_app_folder)
        manifest['lastUpdate'] = int(time.time())
    except IOError:
        raise YunohostError('app_install_files_invalid')
    except ValueError as e:
        raise YunohostError('app_manifest_invalid', error=e)

    logger.debug(m18n.n('done'))

    manifest['remote'] = {'type': 'file', 'path': path}
    return manifest, extracted_app_folder


def _get_manifest_of_app(path):
    "Get app manifest stored in json or in toml"

    # sample data to get an idea of what is going on
    # this toml extract:
    #
    # license = "free"
    # url = "https://example.com"
    # multi_instance = true
    # version = "1.0~ynh1"
    # packaging_format = 1
    # services = ["nginx", "php7.0-fpm", "mysql"]
    # id = "ynhexample"
    # name = "YunoHost example app"
    #
    # [requirements]
    # yunohost = ">= 3.5"
    #
    # [maintainer]
    # url = "http://example.com"
    # name = "John doe"
    # email = "john.doe@example.com"
    #
    # [description]
    # fr = "Exemple de package d'application pour YunoHost."
    # en = "Example package for YunoHost application."
    #
    # [arguments]
    #     [arguments.install.domain]
    #     type = "domain"
    #     example = "example.com"
    #         [arguments.install.domain.ask]
    #         fr = "Choisissez un nom de domaine pour ynhexample"
    #         en = "Choose a domain name for ynhexample"
    #
    # will be parsed into this:
    #
    # OrderedDict([(u'license', u'free'),
    #              (u'url', u'https://example.com'),
    #              (u'multi_instance', True),
    #              (u'version', u'1.0~ynh1'),
    #              (u'packaging_format', 1),
    #              (u'services', [u'nginx', u'php7.0-fpm', u'mysql']),
    #              (u'id', u'ynhexample'),
    #              (u'name', u'YunoHost example app'),
    #              (u'requirements', OrderedDict([(u'yunohost', u'>= 3.5')])),
    #              (u'maintainer',
    #               OrderedDict([(u'url', u'http://example.com'),
    #                            (u'name', u'John doe'),
    #                            (u'email', u'john.doe@example.com')])),
    #              (u'description',
    #               OrderedDict([(u'fr',
    #                             u"Exemple de package d'application pour YunoHost."),
    #                            (u'en',
    #                             u'Example package for YunoHost application.')])),
    #              (u'arguments',
    #               OrderedDict([(u'install',
    #                             OrderedDict([(u'domain',
    #                                           OrderedDict([(u'type', u'domain'),
    #                                                        (u'example',
    #                                                         u'example.com'),
    #                                                        (u'ask',
    #                                                         OrderedDict([(u'fr',
    #                                                                       u'Choisissez un nom de domaine pour ynhexample'),
    #                                                                      (u'en',
    #                                                                       u'Choose a domain name for ynhexample')]))])),
    #
    # and needs to be converted into this:
    #
    # {
    #     "name": "YunoHost example app",
    #     "id": "ynhexample",
    #     "packaging_format": 1,
    #     "description": {
    #     ¦   "en": "Example package for YunoHost application.",
    #     ¦   "fr": "Exemple de package d’application pour YunoHost."
    #     },
    #     "version": "1.0~ynh1",
    #     "url": "https://example.com",
    #     "license": "free",
    #     "maintainer": {
    #     ¦   "name": "John doe",
    #     ¦   "email": "john.doe@example.com",
    #     ¦   "url": "http://example.com"
    #     },
    #     "requirements": {
    #     ¦   "yunohost": ">= 3.5"
    #     },
    #     "multi_instance": true,
    #     "services": [
    #     ¦   "nginx",
    #     ¦   "php7.0-fpm",
    #     ¦   "mysql"
    #     ],
    #     "arguments": {
    #     ¦   "install" : [
    #     ¦   ¦   {
    #     ¦   ¦   ¦   "name": "domain",
    #     ¦   ¦   ¦   "type": "domain",
    #     ¦   ¦   ¦   "ask": {
    #     ¦   ¦   ¦   ¦   "en": "Choose a domain name for ynhexample",
    #     ¦   ¦   ¦   ¦   "fr": "Choisissez un nom de domaine pour ynhexample"
    #     ¦   ¦   ¦   },
    #     ¦   ¦   ¦   "example": "example.com"
    #     ¦   ¦   },

    if os.path.exists(os.path.join(path, "manifest.toml")):
        manifest_toml = read_toml(os.path.join(path, "manifest.toml"))

        manifest = manifest_toml.copy()

        if "arguments" not in manifest:
            return manifest

        if "install" not in manifest["arguments"]:
            return manifest

        install_arguments = []
        for name, values in manifest_toml.get("arguments", {}).get("install", {}).items():
            args = values.copy()
            args["name"] = name

            install_arguments.append(args)

        manifest["arguments"]["install"] = install_arguments

        return manifest
    elif os.path.exists(os.path.join(path, "manifest.json")):
        return read_json(os.path.join(path, "manifest.json"))
    else:
        raise YunohostError("There doesn't seem to be any manifest file in %s ... It looks like an app was not correctly installed/removed." % path, raw_msg=True)


def _get_git_last_commit_hash(repository, reference='HEAD'):
    """
    Attempt to retrieve the last commit hash of a git repository

    Keyword arguments:
        repository -- The URL or path of the repository

    """
    try:
        commit = subprocess.check_output(
            "git ls-remote --exit-code {0} {1} | awk '{{print $1}}'".format(
                repository, reference),
            shell=True)
    except subprocess.CalledProcessError:
        logger.exception("unable to get last commit from %s", repository)
        raise ValueError("Unable to get last commit with git")
    else:
        return commit.strip()


def _fetch_app_from_git(app):
    """
    Unzip or untar application tarball in APP_TMP_FOLDER

    Keyword arguments:
        app -- App_id or git repo URL

    Returns:
        Dict manifest

    """
    extracted_app_folder = APP_TMP_FOLDER

    app_tmp_archive = '{0}.zip'.format(extracted_app_folder)
    if os.path.exists(extracted_app_folder):
        shutil.rmtree(extracted_app_folder)
    if os.path.exists(app_tmp_archive):
        os.remove(app_tmp_archive)

    logger.debug(m18n.n('downloading'))

    if ('@' in app) or ('http://' in app) or ('https://' in app):
        url = app
        branch = 'master'
        github_repo = re_github_repo.match(app)
        if github_repo:
            if github_repo.group('tree'):
                branch = github_repo.group('tree')
            url = "https://github.com/{owner}/{repo}".format(
                owner=github_repo.group('owner'),
                repo=github_repo.group('repo'),
            )
            tarball_url = "{url}/archive/{tree}.zip".format(
                url=url, tree=branch
            )
            try:
                subprocess.check_call([
                    'wget', '-qO', app_tmp_archive, tarball_url])
            except subprocess.CalledProcessError:
                logger.exception('unable to download %s', tarball_url)
                raise YunohostError('app_sources_fetch_failed')
            else:
                manifest, extracted_app_folder = _extract_app_from_file(
                    app_tmp_archive, remove=True)
        else:
            tree_index = url.rfind('/tree/')
            if tree_index > 0:
                url = url[:tree_index]
                branch = app[tree_index + 6:]
            try:
                # We use currently git 2.1 so we can't use --shallow-submodules
                # option. When git will be in 2.9 (with the new debian version)
                # we will be able to use it. Without this option all the history
                # of the submodules repo is downloaded.
                subprocess.check_call([
                    'git', 'clone', '-b', branch, '--single-branch', '--recursive', '--depth=1', url,
                    extracted_app_folder])
                subprocess.check_call([
                    'git', 'reset', '--hard', branch
                ], cwd=extracted_app_folder)
                manifest = _get_manifest_of_app(extracted_app_folder)
            except subprocess.CalledProcessError:
                raise YunohostError('app_sources_fetch_failed')
            except ValueError as e:
                raise YunohostError('app_manifest_invalid', error=e)
            else:
                logger.debug(m18n.n('done'))

        # Store remote repository info into the returned manifest
        manifest['remote'] = {'type': 'git', 'url': url, 'branch': branch}
        try:
            revision = _get_git_last_commit_hash(url, branch)
        except Exception as e:
            logger.debug("cannot get last commit hash because: %s ", e)
        else:
            manifest['remote']['revision'] = revision
    else:
        app_dict = _load_apps_catalog()["apps"]

        app_id, _ = _parse_app_instance_name(app)

        if app_id not in app_dict:
            raise YunohostError('app_unknown')
        elif 'git' not in app_dict[app_id]:
            raise YunohostError('app_unsupported_remote_type')

        app_info = app_dict[app_id]
        app_info['manifest']['lastUpdate'] = app_info['lastUpdate']
        manifest = app_info['manifest']
        url = app_info['git']['url']

        if 'github.com' in url:
            tarball_url = "{url}/archive/{tree}.zip".format(
                url=url, tree=app_info['git']['revision']
            )
            try:
                subprocess.check_call([
                    'wget', '-qO', app_tmp_archive, tarball_url])
            except subprocess.CalledProcessError:
                logger.exception('unable to download %s', tarball_url)
                raise YunohostError('app_sources_fetch_failed')
            else:
                manifest, extracted_app_folder = _extract_app_from_file(
                    app_tmp_archive, remove=True)
        else:
            try:
                subprocess.check_call([
                    'git', 'clone', app_info['git']['url'],
                    '-b', app_info['git']['branch'], extracted_app_folder])
                subprocess.check_call([
                    'git', 'reset', '--hard',
                    str(app_info['git']['revision'])
                ], cwd=extracted_app_folder)
                manifest = _get_manifest_of_app(extracted_app_folder)
            except subprocess.CalledProcessError:
                raise YunohostError('app_sources_fetch_failed')
            except ValueError as e:
                raise YunohostError('app_manifest_invalid', error=e)
            else:
                logger.debug(m18n.n('done'))

        # Store remote repository info into the returned manifest
        manifest['remote'] = {
            'type': 'git',
            'url': url,
            'branch': app_info['git']['branch'],
            'revision': app_info['git']['revision'],
        }

    return manifest, extracted_app_folder


def _installed_instance_number(app, last=False):
    """
    Check if application is installed and return instance number

    Keyword arguments:
        app -- id of App to check
        last -- Return only last instance number

    Returns:
        Number of last installed instance | List or instances

    """
    if last:
        number = 0
        try:
            installed_apps = os.listdir(APPS_SETTING_PATH)
        except OSError:
            os.makedirs(APPS_SETTING_PATH)
            return 0

        for installed_app in installed_apps:
            if number == 0 and app == installed_app:
                number = 1
            elif '__' in installed_app:
                if app == installed_app[:installed_app.index('__')]:
                    if int(installed_app[installed_app.index('__') + 2:]) > number:
                        number = int(installed_app[installed_app.index('__') + 2:])

        return number

    else:
        instance_number_list = []
        instances_dict = app_map(app=app, raw=True)
        for key, domain in instances_dict.items():
            for key, path in domain.items():
                instance_number_list.append(path['instance'])

        return sorted(instance_number_list)


def _is_installed(app):
    """
    Check if application is installed

    Keyword arguments:
        app -- id of App to check

    Returns:
        Boolean

    """
    return os.path.isdir(APPS_SETTING_PATH + app)


def _installed_apps():
    return os.listdir(APPS_SETTING_PATH)


def _value_for_locale(values):
    """
    Return proper value for current locale

    Keyword arguments:
        values -- A dict of values associated to their locale

    Returns:
        An utf-8 encoded string

    """
    if not isinstance(values, dict):
        return values

    for lang in [m18n.locale, m18n.default_locale]:
        try:
            return _encode_string(values[lang])
        except KeyError:
            continue

    # Fallback to first value
    return _encode_string(values.values()[0])


def _encode_string(value):
    """
    Return the string encoded in utf-8 if needed
    """
    if isinstance(value, unicode):
        return value.encode('utf8')
    return value


def _check_manifest_requirements(manifest, app_instance_name):
    """Check if required packages are met from the manifest"""

    packaging_format = int(manifest.get('packaging_format', 0))
    if packaging_format not in [0, 1]:
        raise YunohostError("app_packaging_format_not_supported")

    requirements = manifest.get('requirements', dict())

    if not requirements:
        return

    logger.debug(m18n.n('app_requirements_checking', app=app_instance_name))

    # Iterate over requirements
    for pkgname, spec in requirements.items():
        if not packages.meets_version_specifier(pkgname, spec):
            version = packages.ynh_packages_version()[pkgname]["version"]
            raise YunohostError('app_requirements_unmeet',
                                pkgname=pkgname, version=version,
                                spec=spec, app=app_instance_name)


def _parse_args_from_manifest(manifest, action, args={}):
    """Parse arguments needed for an action from the manifest

    Retrieve specified arguments for the action from the manifest, and parse
    given args according to that. If some required arguments are not provided,
    its values will be asked if interaction is possible.
    Parsed arguments will be returned as an OrderedDict

    Keyword arguments:
        manifest -- The app manifest to use
        action -- The action to retrieve arguments for
        args -- A dictionnary of arguments to parse

    """
    if action not in manifest['arguments']:
        logger.debug("no arguments found for '%s' in manifest", action)
        return OrderedDict()

    action_args = manifest['arguments'][action]
    return _parse_args_in_yunohost_format(args, action_args)


def _parse_args_for_action(action, args={}):
    """Parse arguments needed for an action from the actions list

    Retrieve specified arguments for the action from the manifest, and parse
    given args according to that. If some required arguments are not provided,
    its values will be asked if interaction is possible.
    Parsed arguments will be returned as an OrderedDict

    Keyword arguments:
        action -- The action
        args -- A dictionnary of arguments to parse

    """
    args_dict = OrderedDict()

    if 'arguments' not in action:
        logger.debug("no arguments found for '%s' in manifest", action)
        return args_dict

    action_args = action['arguments']

    return _parse_args_in_yunohost_format(args, action_args)


def _parse_args_in_yunohost_format(user_answers, argument_questions):
    """Parse arguments store in either manifest.json or actions.json or from a
    config panel against the user answers when they are present.

    Keyword arguments:
        user_answers -- a dictionnary of arguments from the user (generally
                        empty in CLI, filed from the admin interface)
        argument_questions -- the arguments description store in yunohost
                              format from actions.json/toml, manifest.json/toml
                              or config_panel.json/toml
    """
    from yunohost.domain import domain_list, _get_maindomain
    from yunohost.user import user_list

    parsed_answers_dict = OrderedDict()

    for question in argument_questions:
        question_name = question['name']
        question_type = question.get('type', 'string')
        question_default = question.get('default', None)
        question_choices = question.get('choices', [])
        question_value = None

        # Transpose default value for boolean type and set it to
        # false if not defined.
        if question_type == 'boolean':
            question_default = 1 if question_default else 0

        # do not print for webadmin
        if question_type == 'display_text' and msettings.get('interface') != 'api':
            print(_value_for_locale(question['ask']))
            continue

        # Attempt to retrieve argument value
        if question_name in user_answers:
            question_value = user_answers[question_name]
        else:
            if 'ask' in question:
                # Retrieve proper ask string
                text_for_user_input_in_cli = _value_for_locale(question['ask'])

                # Append extra strings
                if question_type == 'boolean':
                    text_for_user_input_in_cli += ' [yes | no]'
                elif question_choices:
                    text_for_user_input_in_cli += ' [{0}]'.format(' | '.join(question_choices))

                if question_default is not None:
                    if question_type == 'boolean':
                        text_for_user_input_in_cli += ' (default: {0})'.format("yes" if question_default == 1 else "no")
                    else:
                        text_for_user_input_in_cli += ' (default: {0})'.format(question_default)

                # Check for a password argument
                is_password = True if question_type == 'password' else False

                if question_type == 'domain':
                    question_default = _get_maindomain()
                    text_for_user_input_in_cli += ' (default: {0})'.format(question_default)
                    msignals.display(m18n.n('domains_available'))
                    for domain in domain_list()['domains']:
                        msignals.display("- {}".format(domain))

                elif question_type == 'user':
                    msignals.display(m18n.n('users_available'))
                    users = user_list()['users']
                    for user in users.keys():
                        msignals.display("- {}".format(user))

<<<<<<< HEAD
                    root_mail = "root@%s" % _get_maindomain()
                    for user in users.keys():
                        if root_mail in user_info(user)["mail-aliases"]:
                            arg_default = user
                            ask_string += ' (default: {0})'.format(arg_default)

                elif arg_type == 'password':
=======
                elif question_type == 'password':
>>>>>>> 814f5043
                    msignals.display(m18n.n('good_practices_about_user_password'))

                try:
                    input_string = msignals.prompt(text_for_user_input_in_cli, is_password)
                except NotImplementedError:
                    input_string = None
                if (input_string == '' or input_string is None) \
                        and question_default is not None:
                    question_value = question_default
                else:
                    question_value = input_string
            elif question_default is not None:
                question_value = question_default

        # If the value is empty (none or '')
        # then check if question is optional or not
        if question_value is None or question_value == '':
            if question.get("optional", False):
                # Argument is optional, keep an empty value
                # and that's all for this question!
                parsed_answers_dict[question_name] = ('', question_type)
                continue
            else:
                # The argument is required !
                raise YunohostError('app_argument_required', name=question_name)

        # Validate argument choice
        if question_choices and question_value not in question_choices:
            raise YunohostError('app_argument_choice_invalid', name=question_name, choices=', '.join(question_choices))

        # Validate argument type
        if question_type == 'domain':
            if question_value not in domain_list()['domains']:
                raise YunohostError('app_argument_invalid', name=question_name, error=m18n.n('domain_unknown'))
        elif question_type == 'user':
            if question_value not in user_list()["users"].keys():
                raise YunohostError('app_argument_invalid', name=question_name, error=m18n.n('user_unknown', user=question_value))
        elif question_type == 'app':
            if not _is_installed(question_value):
                raise YunohostError('app_argument_invalid', name=question_name, error=m18n.n('app_unknown'))
        elif question_type == 'boolean':
            if isinstance(question_value, bool):
                question_value = 1 if question_value else 0
            else:
                if str(question_value).lower() in ["1", "yes", "y"]:
                    question_value = 1
                elif str(question_value).lower() in ["0", "no", "n"]:
                    question_value = 0
                else:
                    raise YunohostError('app_argument_choice_invalid', name=question_name, choices='yes, no, y, n, 1, 0')
        elif question_type == 'password':
            forbidden_chars = "{}"
            if any(char in question_value for char in forbidden_chars):
                raise YunohostError('pattern_password_app', forbidden_chars=forbidden_chars)
            from yunohost.utils.password import assert_password_is_strong_enough
            assert_password_is_strong_enough('user', question_value)
        parsed_answers_dict[question_name] = (question_value, question_type)

    return parsed_answers_dict


def _validate_and_normalize_webpath(manifest, args_dict, app_folder):

    from yunohost.domain import _get_conflicting_apps, _normalize_domain_path

    # If there's only one "domain" and "path", validate that domain/path
    # is an available url and normalize the path.

    domain_args = [(name, value[0]) for name, value in args_dict.items() if value[1] == "domain"]
    path_args = [(name, value[0]) for name, value in args_dict.items() if value[1] == "path"]

    if len(domain_args) == 1 and len(path_args) == 1:

        domain = domain_args[0][1]
        path = path_args[0][1]
        domain, path = _normalize_domain_path(domain, path)

        # Check the url is available
        conflicts = _get_conflicting_apps(domain, path)
        if conflicts:
            apps = []
            for path, app_id, app_label in conflicts:
                apps.append(" * {domain:s}{path:s} → {app_label:s} ({app_id:s})".format(
                    domain=domain,
                    path=path,
                    app_id=app_id,
                    app_label=app_label,
                ))

            raise YunohostError('app_location_unavailable', apps="\n".join(apps))

        # (We save this normalized path so that the install script have a
        # standard path format to deal with no matter what the user inputted)
        args_dict[path_args[0][0]] = (path, "path")

    # This is likely to be a full-domain app...
    elif len(domain_args) == 1 and len(path_args) == 0:

        # Confirm that this is a full-domain app This should cover most cases
        # ...  though anyway the proper solution is to implement some mechanism
        # in the manifest for app to declare that they require a full domain
        # (among other thing) so that we can dynamically check/display this
        # requirement on the webadmin form and not miserably fail at submit time

        # Full-domain apps typically declare something like path_url="/" or path=/
        # and use ynh_webpath_register or yunohost_app_checkurl inside the install script
        install_script_content = open(os.path.join(app_folder, 'scripts/install')).read()

        if re.search(r"\npath(_url)?=[\"']?/[\"']?\n", install_script_content) \
           and re.search(r"(ynh_webpath_register|yunohost app checkurl)", install_script_content):

            domain = domain_args[0][1]
            if _get_conflicting_apps(domain, "/"):
                raise YunohostError('app_full_domain_unavailable', domain=domain)


def _make_environment_dict(args_dict, prefix="APP_ARG_"):
    """
    Convert a dictionnary containing manifest arguments
    to a dictionnary of env. var. to be passed to scripts

    Keyword arguments:
        arg -- A key/value dictionnary of manifest arguments

    """
    env_dict = {}
    for arg_name, arg_value_and_type in args_dict.items():
        env_dict["YNH_%s%s" % (prefix, arg_name.upper())] = arg_value_and_type[0]
    return env_dict


def _parse_app_instance_name(app_instance_name):
    """
    Parse a Yunohost app instance name and extracts the original appid
    and the application instance number

    >>> _parse_app_instance_name('yolo') == ('yolo', 1)
    True
    >>> _parse_app_instance_name('yolo1') == ('yolo1', 1)
    True
    >>> _parse_app_instance_name('yolo__0') == ('yolo__0', 1)
    True
    >>> _parse_app_instance_name('yolo__1') == ('yolo', 1)
    True
    >>> _parse_app_instance_name('yolo__23') == ('yolo', 23)
    True
    >>> _parse_app_instance_name('yolo__42__72') == ('yolo__42', 72)
    True
    >>> _parse_app_instance_name('yolo__23qdqsd') == ('yolo__23qdqsd', 1)
    True
    >>> _parse_app_instance_name('yolo__23qdqsd56') == ('yolo__23qdqsd56', 1)
    True
    """
    match = re_app_instance_name.match(app_instance_name)
    assert match, "Could not parse app instance name : %s" % app_instance_name
    appid = match.groupdict().get('appid')
    app_instance_nb = int(match.groupdict().get('appinstancenb')) if match.groupdict().get('appinstancenb') is not None else 1
    return (appid, app_instance_nb)


#
# ############################### #
#  Applications list management   #
# ############################### #
#


def _initialize_apps_catalog_system():
    """
    This function is meant to intialize the apps_catalog system with YunoHost's default app catalog.

    It also creates the cron job that will update the list every day
    """

    default_apps_catalog_list = [{"id": "default", "url": APPS_CATALOG_DEFAULT_URL}]

    cron_job = []
    cron_job.append("#!/bin/bash")
    # We add a random delay between 0 and 60 min to avoid every instance fetching
    # the apps catalog at the same time every night
    cron_job.append("(sleep $((RANDOM%3600));")
    cron_job.append("yunohost tools update --apps > /dev/null) &")
    try:
        logger.debug("Initializing apps catalog system with YunoHost's default app list")
        write_to_yaml(APPS_CATALOG_CONF, default_apps_catalog_list)

        logger.debug("Installing apps catalog fetch daily cron job")
        write_to_file(APPS_CATALOG_CRON_PATH, '\n'.join(cron_job))
        chown(APPS_CATALOG_CRON_PATH, uid="root", gid="root")
        chmod(APPS_CATALOG_CRON_PATH, 0o755)
    except Exception as e:
        raise YunohostError("Could not initialize the apps catalog system... : %s" % str(e))

    logger.success(m18n.n("apps_catalog_init_success"))


def _read_apps_catalog_list():
    """
    Read the json corresponding to the list of apps catalogs
    """

    try:
        list_ = read_yaml(APPS_CATALOG_CONF)
        # Support the case where file exists but is empty
        # by returning [] if list_ is None
        return list_ if list_ else []
    except Exception as e:
        raise YunohostError("Could not read the apps_catalog list ... : %s" % str(e))


def _actual_apps_catalog_api_url(base_url):

    return "{base_url}/v{version}/apps.json".format(base_url=base_url, version=APPS_CATALOG_API_VERSION)


def _update_apps_catalog():
    """
    Fetches the json for each apps_catalog and update the cache

    apps_catalog_list is for example :
     [   {"id": "default", "url": "https://app.yunohost.org/default/"}  ]

    Then for each apps_catalog, the actual json URL to be fetched is like :
       https://app.yunohost.org/default/vX/apps.json

    And store it in :
        /var/cache/yunohost/repo/default.json
    """

    apps_catalog_list = _read_apps_catalog_list()

    logger.info(m18n.n("apps_catalog_updating"))

    # Create cache folder if needed
    if not os.path.exists(APPS_CATALOG_CACHE):
        logger.debug("Initialize folder for apps catalog cache")
        mkdir(APPS_CATALOG_CACHE, mode=0o750, parents=True, uid='root')

    for apps_catalog in apps_catalog_list:
        apps_catalog_id = apps_catalog["id"]
        actual_api_url = _actual_apps_catalog_api_url(apps_catalog["url"])

        # Fetch the json
        try:
            apps_catalog_content = download_json(actual_api_url)
        except Exception as e:
            raise YunohostError("apps_catalog_failed_to_download", apps_catalog=apps_catalog_id, error=str(e))

        # Remember the apps_catalog api version for later
        apps_catalog_content["from_api_version"] = APPS_CATALOG_API_VERSION

        # Save the apps_catalog data in the cache
        cache_file = "{cache_folder}/{list}.json".format(cache_folder=APPS_CATALOG_CACHE, list=apps_catalog_id)
        try:
            write_to_json(cache_file, apps_catalog_content)
        except Exception as e:
            raise YunohostError("Unable to write cache data for %s apps_catalog : %s" % (apps_catalog_id, str(e)))

    logger.success(m18n.n("apps_catalog_update_success"))


def _load_apps_catalog():
    """
    Read all the apps catalog cache files and build a single dict (merged_catalog)
    corresponding to all known apps and categories
    """

    merged_catalog = {
        "apps": {},
        "categories": []
    }

    for apps_catalog_id in [L["id"] for L in _read_apps_catalog_list()]:

        # Let's load the json from cache for this catalog
        cache_file = "{cache_folder}/{list}.json".format(cache_folder=APPS_CATALOG_CACHE, list=apps_catalog_id)

        try:
            apps_catalog_content = read_json(cache_file) if os.path.exists(cache_file) else None
        except Exception as e:
            raise ("Unable to read cache for apps_catalog %s : %s" % (apps_catalog_id, str(e)))

        # Check that the version of the data matches version ....
        # ... otherwise it means we updated yunohost in the meantime
        # and need to update the cache for everything to be consistent
        if not apps_catalog_content or apps_catalog_content.get("from_api_version") != APPS_CATALOG_API_VERSION:
            logger.info(m18n.n("apps_catalog_obsolete_cache"))
            _update_apps_catalog()
            apps_catalog_content = read_json(cache_file)

        del apps_catalog_content["from_api_version"]

        # Add apps from this catalog to the output
        for app, info in apps_catalog_content["apps"].items():

            # (N.B. : there's a small edge case where multiple apps catalog could be listing the same apps ...
            #         in which case we keep only the first one found)
            if app in merged_catalog["apps"]:
                logger.warning("Duplicate app %s found between apps catalog %s and %s"
                               % (app, apps_catalog_id, merged_catalog["apps"][app]['repository']))
                continue

            info['repository'] = apps_catalog_id
            merged_catalog["apps"][app] = info

        # Annnnd categories
        merged_catalog["categories"] += apps_catalog_content["categories"]

    return merged_catalog

#
# ############################### #
#        Small utilities          #
# ############################### #
#


def is_true(arg):
    """
    Convert a string into a boolean

    Keyword arguments:
        arg -- The string to convert

    Returns:
        Boolean

    """
    if isinstance(arg, bool):
        return arg
    elif isinstance(arg, basestring):
        return arg.lower() in ['yes', 'true', 'on']
    else:
        logger.debug('arg should be a boolean or a string, got %r', arg)
        return True if arg else False


def unstable_apps():

    output = []

    for infos in app_list(full=True)["apps"]:

        if not infos.get("from_catalog") or infos.get("from_catalog").get("state") in ["inprogress", "notworking"]:
            output.append(infos["id"])

    return output


def _assert_system_is_sane_for_app(manifest, when):

    logger.debug("Checking that required services are up and running...")

    services = manifest.get("services", [])

    # Some apps use php-fpm or php5-fpm which is now php7.0-fpm
    def replace_alias(service):
        if service in ["php-fpm", "php5-fpm", "php7.0-fpm"]:
            return "php7.3-fpm"
        else:
            return service
    services = [replace_alias(s) for s in services]

    # We only check those, mostly to ignore "custom" services
    # (added by apps) and because those are the most popular
    # services
    service_filter = ["nginx", "php7.3-fpm", "mysql", "postfix"]
    services = [str(s) for s in services if s in service_filter]

    if "nginx" not in services:
        services = ["nginx"] + services
    if "fail2ban" not in services:
        services.append("fail2ban")

    # List services currently down and raise an exception if any are found
    faulty_services = [s for s in services if service_status(s)["status"] != "running"]
    if faulty_services:
        if when == "pre":
            raise YunohostError('app_action_cannot_be_ran_because_required_services_down',
                                services=', '.join(faulty_services))
        elif when == "post":
            raise YunohostError('app_action_broke_system',
                                services=', '.join(faulty_services))

    if packages.dpkg_is_broken():
        if when == "pre":
            raise YunohostError("dpkg_is_broken")
        elif when == "post":
            raise YunohostError("this_action_broke_dpkg")


LEGACY_PHP_VERSION_REPLACEMENTS = [
    ("/etc/php5", "/etc/php/7.3"),
    ("/etc/php/7.0", "/etc/php/7.3"),
    ("/var/run/php5-fpm", "/var/run/php/php7.3-fpm"),
    ("/var/run/php/php7.0-fpm", "/var/run/php/php7.3-fpm"),
    ("php5", "php7.3"),
    ("php7.0", "php7.3"),
    ('phpversion="${phpversion:-7.0}"', 'phpversion="${phpversion:-7.3}"'),  # Many helpers like the composer ones use 7.0 by default ...
    ('"$phpversion" == "7.0"', '$(bc <<< "$phpversion >= 7.3") -eq 1')  # patch ynh_install_php to refuse installing/removing php <= 7.3
]


def _patch_legacy_php_versions(app_folder):

    files_to_patch = []
    files_to_patch.extend(glob.glob("%s/conf/*" % app_folder))
    files_to_patch.extend(glob.glob("%s/scripts/*" % app_folder))
    files_to_patch.extend(glob.glob("%s/scripts/*/*" % app_folder))
    files_to_patch.extend(glob.glob("%s/scripts/.*" % app_folder))
    files_to_patch.append("%s/manifest.json" % app_folder)
    files_to_patch.append("%s/manifest.toml" % app_folder)

    for filename in files_to_patch:

        # Ignore non-regular files
        if not os.path.isfile(filename):
            continue

        c = "sed -i " \
            + "".join("-e 's@{pattern}@{replace}@g' ".format(pattern=p, replace=r) for p, r in LEGACY_PHP_VERSION_REPLACEMENTS) \
            + "%s" % filename
        os.system(c)


def _patch_legacy_php_versions_in_settings(app_folder):

    settings = read_yaml(os.path.join(app_folder, 'settings.yml'))

    if settings.get("fpm_config_dir") == "/etc/php/7.0/fpm":
        settings["fpm_config_dir"] = "/etc/php/7.3/fpm"
    if settings.get("fpm_service") == "php7.0-fpm":
        settings["fpm_service"] = "php7.3-fpm"
    if settings.get("phpversion") == "7.0":
        settings["phpversion"] = "7.3"

    # We delete these checksums otherwise the file will appear as manually modified
    list_to_remove = ["checksum__etc_php_7.0_fpm_pool",
                      "checksum__etc_nginx_conf.d"]
    settings = {k: v for k, v in settings.items()
                if not any(k.startswith(to_remove) for to_remove in list_to_remove)}

    write_to_yaml(app_folder + '/settings.yml', settings)


def _patch_legacy_helpers(app_folder):

    files_to_patch = []
    files_to_patch.extend(glob.glob("%s/scripts/*" % app_folder))
    files_to_patch.extend(glob.glob("%s/scripts/.*" % app_folder))

    stuff_to_replace = {
        # Replace
        #    sudo yunohost app initdb $db_user -p $db_pwd
        # by
        #    ynh_mysql_setup_db --db_user=$db_user --db_name=$db_user --db_pwd=$db_pwd
        "yunohost app initdb": {
            "pattern": r"(sudo )?yunohost app initdb \"?(\$\{?\w+\}?)\"?\s+-p\s\"?(\$\{?\w+\}?)\"?",
            "replace": r"ynh_mysql_setup_db --db_user=\2 --db_name=\2 --db_pwd=\3",
            "important": True
        },
        # Replace
        #    sudo yunohost app checkport whaterver
        # by
        #    ynh_port_available whatever
        "yunohost app checkport": {
            "pattern": r"(sudo )?yunohost app checkport",
            "replace": r"ynh_port_available",
            "important": True
        },
        # We can't migrate easily port-available
        # .. but at the time of writing this code, only two non-working apps are using it.
        "yunohost tools port-available": {"important":True},
        # Replace
        #    yunohost app checkurl "${domain}${path_url}" -a "${app}"
        # by
        #    ynh_webpath_register --app=${app} --domain=${domain} --path_url=${path_url}
        "yunohost app checkurl": {
            "pattern": r"(sudo )?yunohost app checkurl \"?(\$\{?\w+\}?)\/?(\$\{?\w+\}?)\"?\s+-a\s\"?(\$\{?\w+\}?)\"?",
            "replace": r"ynh_webpath_register --app=\4 --domain=\2 --path_url=\3",
            "important": True
        },
        # Remove
        #    Automatic diagnosis data from YunoHost
        #    __PRE_TAG1__$(yunohost tools diagnosis | ...)__PRE_TAG2__"
        #
        "yunohost tools diagnosis": {
            "pattern": r"(Automatic diagnosis data from YunoHost( *\n)*)? *(__\w+__)? *\$\(yunohost tools diagnosis.*\)(__\w+__)?",
            "replace": r"",
            "important": False
        }
    }

    for helper, infos in stuff_to_replace.items():
        infos["pattern"] = re.compile(infos["pattern"]) if infos.get("pattern") else None
        infos["replace"] = infos.get("replace")

    for filename in files_to_patch:

        # Ignore non-regular files
        if not os.path.isfile(filename):
            continue

        content = read_file(filename)
        replaced_stuff = False
        show_warning = False

        for helper, infos in stuff_to_replace.items():
            # If helper is used, attempt to patch the file
            if helper in content and infos["pattern"]:
                content = infos["pattern"].sub(infos["replace"], content)
                replaced_stuff = True
                if infos["important"]:
                    show_warning = True

            # If the helpert is *still* in the content, it means that we
            # couldn't patch the deprecated helper in the previous lines.  In
            # that case, abort the install or whichever step is performed
            if helper in content and infos["important"]:
                raise YunohostError("This app is likely pretty old and uses deprecated / outdated helpers that can't be migrated easily. It can't be installed anymore.")

        if replaced_stuff:

            # Check the app do load the helper
            # If it doesn't, add the instruction ourselve (making sure it's after the #!/bin/bash if it's there...
            if filename.split("/")[-1] in ["install", "remove", "upgrade", "backup", "restore"]:
                source_helpers = "source /usr/share/yunohost/helpers"
                if source_helpers not in content:
                    content.replace("#!/bin/bash", "#!/bin/bash\n"+source_helpers)
                if source_helpers not in content:
                    content = source_helpers + "\n" + content

            # Actually write the new content in the file
            write_to_file(filename, content)

        if show_warning:
            # And complain about those damn deprecated helpers
            logger.error("/!\ Packagers ! This app uses a very old deprecated helpers ... Yunohost automatically patched the helpers to use the new recommended practice, but please do consider fixing the upstream code right now ...")<|MERGE_RESOLUTION|>--- conflicted
+++ resolved
@@ -2482,17 +2482,13 @@
                     for user in users.keys():
                         msignals.display("- {}".format(user))
 
-<<<<<<< HEAD
                     root_mail = "root@%s" % _get_maindomain()
                     for user in users.keys():
                         if root_mail in user_info(user)["mail-aliases"]:
                             arg_default = user
                             ask_string += ' (default: {0})'.format(arg_default)
 
-                elif arg_type == 'password':
-=======
                 elif question_type == 'password':
->>>>>>> 814f5043
                     msignals.display(m18n.n('good_practices_about_user_password'))
 
                 try:
