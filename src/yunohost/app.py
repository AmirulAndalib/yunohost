# -*- coding: utf-8 -*-

""" License

    Copyright (C) 2013 YunoHost

    This program is free software; you can redistribute it and/or modify
    it under the terms of the GNU Affero General Public License as published
    by the Free Software Foundation, either version 3 of the License, or
    (at your option) any later version.

    This program is distributed in the hope that it will be useful,
    but WITHOUT ANY WARRANTY; without even the implied warranty of
    MERCHANTABILITY or FITNESS FOR A PARTICULAR PURPOSE.  See the
    GNU Affero General Public License for more details.

    You should have received a copy of the GNU Affero General Public License
    along with this program; if not, see http://www.gnu.org/licenses

"""

""" yunohost_app.py

    Manage apps
"""
import os
import json
import shutil
import yaml
import time
import re
import urlparse
import errno
import subprocess
import requests
import glob
import pwd
import grp
from collections import OrderedDict

from moulinette import msignals, m18n, msettings
from moulinette.core import MoulinetteError
from moulinette.utils.log import getActionLogger

from yunohost.service import service_log, _run_service_command
from yunohost.utils import packages

logger = getActionLogger('yunohost.app')

REPO_PATH = '/var/cache/yunohost/repo'
APPS_PATH = '/usr/share/yunohost/apps'
APPS_SETTING_PATH = '/etc/yunohost/apps/'
INSTALL_TMP = '/var/cache/yunohost'
APP_TMP_FOLDER = INSTALL_TMP + '/from_file'
APPSLISTS_JSON = '/etc/yunohost/appslists.json'

re_github_repo = re.compile(
    r'^(http[s]?://|git@)github.com[/:]'
    '(?P<owner>[\w\-_]+)/(?P<repo>[\w\-_]+)(.git)?'
    '(/tree/(?P<tree>.+))?'
)

re_app_instance_name = re.compile(
    r'^(?P<appid>[\w-]+?)(__(?P<appinstancenb>[1-9][0-9]*))?$'
)


def app_listlists():
    """
    List fetched lists

    """

    # Migrate appslist system if needed
    # XXX move to a migration when those are implemented
    if _using_legacy_appslist_system():
        _migrate_appslist_system()

    # Get the list
    appslist_list = _read_appslist_list()

    return appslist_list


def app_fetchlist(url=None, name=None):
    """
    Fetch application list(s) from app server. By default, fetch all lists.

    Keyword argument:
        name -- Name of the list
        url -- URL of remote JSON list
    """
    # If needed, create folder where actual appslists are stored
    if not os.path.exists(REPO_PATH):
        os.makedirs(REPO_PATH)

    # Migrate appslist system if needed
    # XXX move that to a migration once they are finished
    if _using_legacy_appslist_system():
        _migrate_appslist_system()

    # Read the list of appslist...
    appslists = _read_appslist_list()

    # Determine the list of appslist to be fetched
    appslists_to_be_fetched = []

    # If a url and and a name is given, try to register new list,
    # the fetch only this list
    if url is not None:
        if name:
            _register_new_appslist(url, name)
            # Refresh the appslists dict
            appslists = _read_appslist_list()
            appslists_to_be_fetched = [name]
        else:
            raise MoulinetteError(errno.EINVAL,
                                  m18n.n('custom_appslist_name_required'))

    # If a name is given, look for an appslist with that name and fetch it
    elif name is not None:
        if name not in appslists.keys():
            raise MoulinetteError(errno.EINVAL,
                                  m18n.n('appslist_unknown', appslist=name))
        else:
            appslists_to_be_fetched = [name]

    # Otherwise, fetch all lists
    else:
        appslists_to_be_fetched = appslists.keys()

    # Fetch all appslists to be fetched
    for name in appslists_to_be_fetched:

        url = appslists[name]["url"]

        logger.debug("Attempting to fetch list %s at %s" % (name, url))

        # Download file
        try:
            appslist_request = requests.get(url, timeout=30)
        except requests.exceptions.SSLError:
            logger.error(m18n.n('appslist_retrieve_error',
                                appslist=name,
                                error="SSL connection error"))
            continue
        except Exception as e:
            logger.error(m18n.n('appslist_retrieve_error',
                                appslist=name,
                                error=str(e)))
            continue
        if appslist_request.status_code != 200:
            logger.error(m18n.n('appslist_retrieve_error',
                                appslist=name,
                                error="Server returned code %s " %
                                str(appslist_request.status_code)))
            continue

        # Validate app list format
        # TODO / Possible improvement : better validation for app list (check
        # that json fields actually look like an app list and not any json
        # file)
        appslist = appslist_request.text
        try:
            json.loads(appslist)
        except ValueError, e:
            logger.error(m18n.n('appslist_retrieve_bad_format',
                                appslist=name))
            continue

        # Write app list to file
        list_file = '%s/%s.json' % (REPO_PATH, name)
        try:
            with open(list_file, "w") as f:
                f.write(appslist)
        except Exception as e:
            raise MoulinetteError(errno.EIO,
                                  "Error while writing appslist %s: %s" %
                                  (name, str(e)))

        now = int(time.time())
        appslists[name]["lastUpdate"] = now

        logger.success(m18n.n('appslist_fetched', appslist=name))

    # Write updated list of appslist
    _write_appslist_list(appslists)


def app_removelist(name):
    """
    Remove list from the repositories

    Keyword argument:
        name -- Name of the list to remove

    """
    appslists = _read_appslist_list()

    # Make sure we know this appslist
    if name not in appslists.keys():
        raise MoulinetteError(errno.ENOENT, m18n.n('appslist_unknown', appslist=name))

    # Remove json
    json_path = '%s/%s.json' % (REPO_PATH, name)
    if os.path.exists(json_path):
        os.remove(json_path)

    # Forget about this appslist
    del appslists[name]
    _write_appslist_list(appslists)

    logger.success(m18n.n('appslist_removed', appslist=name))


def app_list(filter=None, raw=False, installed=False, with_backup=False):
    """
    List apps

    Keyword argument:
        filter -- Name filter of app_id or app_name
        offset -- Starting number for app fetching
        limit -- Maximum number of app fetched
        raw -- Return the full app_dict
        installed -- Return only installed apps
        with_backup -- Return only apps with backup feature (force --installed filter)

    """
    installed = with_backup or installed

    app_dict = {}
    list_dict = {} if raw else []

    appslists = _read_appslist_list()

    for appslist in appslists.keys():

        json_path = "%s/%s.json" % (REPO_PATH, appslist)
        if not os.path.exists(json_path):
            app_fetchlist(name=appslist)

        with open(json_path) as json_list:
            for app, info in json.loads(str(json_list.read())).items():
                if app not in app_dict:
                    info['repository'] = appslist
                    app_dict[app] = info

    # Get app list from the app settings directory
    for app in os.listdir(APPS_SETTING_PATH):
        if app not in app_dict:
            # Handle multi-instance case like wordpress__2
            if '__' in app:
                original_app = app[:app.index('__')]
                if original_app in app_dict:
                    app_dict[app] = app_dict[original_app]
                    continue
                # FIXME : What if it's not !?!?

            with open(os.path.join(APPS_SETTING_PATH, app, 'manifest.json')) as json_manifest:
                app_dict[app] = {"manifest": json.load(json_manifest)}

            app_dict[app]['repository'] = None

    # Sort app list
    sorted_app_list = sorted(app_dict.keys())

    for app_id in sorted_app_list:

        app_info_dict = app_dict[app_id]

        # Apply filter if there's one
        if (filter and
           (filter not in app_id) and
           (filter not in app_info_dict['manifest']['name'])):
            continue

        # Ignore non-installed app if user wants only installed apps
        app_installed = _is_installed(app_id)
        if installed and not app_installed:
            continue

        # Ignore apps which don't have backup/restore script if user wants
        # only apps with backup features
        if with_backup and (
            not os.path.isfile(APPS_SETTING_PATH + app_id + '/scripts/backup') or
            not os.path.isfile(APPS_SETTING_PATH + app_id + '/scripts/restore')
        ):
            continue

        if raw:
            app_info_dict['installed'] = app_installed
            if app_installed:
                app_info_dict['status'] = _get_app_status(app_id)

            # dirty: we used to have manifest containing multi_instance value in form of a string
            # but we've switched to bool, this line ensure retrocompatibility
            app_info_dict["manifest"]["multi_instance"] = is_true(app_info_dict["manifest"].get("multi_instance", False))

            list_dict[app_id] = app_info_dict

        else:
            label = None
            if app_installed:
                app_info_dict_raw = app_info(app=app_id, raw=True)
                label = app_info_dict_raw['settings']['label']

            list_dict.append({
                'id': app_id,
                'name': app_info_dict['manifest']['name'],
                'label': label,
                'description': _value_for_locale(app_info_dict['manifest']['description']),
                # FIXME: Temporarly allow undefined license
                'license': app_info_dict['manifest'].get('license', m18n.n('license_undefined')),
                'installed': app_installed
            })

    return {'apps': list_dict} if not raw else list_dict


def app_info(app, show_status=False, raw=False):
    """
    Get app info

    Keyword argument:
        app -- Specific app ID
        show_status -- Show app installation status
        raw -- Return the full app_dict

    """
    if not _is_installed(app):
        raise MoulinetteError(errno.EINVAL,
                              m18n.n('app_not_installed', app=app))

    app_setting_path = APPS_SETTING_PATH + app

    if raw:
        ret = app_list(filter=app, raw=True)[app]
        ret['settings'] = _get_app_settings(app)

        # Determine upgradability
        local_update_time = ret['settings'].get('update_time', ret['settings']['install_time'])

        if 'lastUpdate' not in ret or 'git' not in ret:
            upgradable = "url_required"
        elif ret['lastUpdate'] > local_update_time:
            upgradable = "yes"
        else:
            upgradable = "no"

        ret['upgradable'] = upgradable
        ret['change_url'] = os.path.exists(os.path.join(app_setting_path, "scripts", "change_url"))

        return ret

    # Retrieve manifest and status
    with open(app_setting_path + '/manifest.json') as f:
        manifest = json.loads(str(f.read()))
    status = _get_app_status(app, format_date=True)

    info = {
        'name': manifest['name'],
        'description': _value_for_locale(manifest['description']),
        # FIXME: Temporarly allow undefined license
        'license': manifest.get('license', m18n.n('license_undefined')),
        # FIXME: Temporarly allow undefined version
        'version': manifest.get('version', '-'),
        # TODO: Add more info
    }
    if show_status:
        info['status'] = status
    return info


def app_map(app=None, raw=False, user=None):
    """
    List apps by domain

    Keyword argument:
        user -- Allowed app map for a user
        raw -- Return complete dict
        app -- Specific app to map

    """
    apps = []
    result = {}

    if app is not None:
        if not _is_installed(app):
            raise MoulinetteError(errno.EINVAL,
                                  m18n.n('app_not_installed', app=app))
        apps = [app, ]
    else:
        apps = os.listdir(APPS_SETTING_PATH)

    for app_id in apps:
        app_settings = _get_app_settings(app_id)
        if not app_settings:
            continue
        if 'domain' not in app_settings:
            continue
        if user is not None:
            if ('mode' not in app_settings
                or ('mode' in app_settings
                    and app_settings['mode'] == 'private')) \
                    and 'allowed_users' in app_settings \
                    and user not in app_settings['allowed_users'].split(','):
                continue

        domain = app_settings['domain']
        path = app_settings.get('path', '/')

        if raw:
            if domain not in result:
                result[domain] = {}
            result[domain][path] = {
                'label': app_settings['label'],
                'id': app_settings['id']
            }
        else:
            result[domain + path] = app_settings['label']

    return result


def app_change_url(auth, app, domain, path):
    """
    Modify the URL at which an application is installed.

    Keyword argument:
        app -- Taget app instance name
        domain -- New app domain on which the application will be moved
        path -- New path at which the application will be move

    """
<<<<<<< HEAD
    from yunohost.hook import hook_exec
    from yunohost.journals import Journal
=======
    from yunohost.hook import hook_exec, hook_callback
>>>>>>> b055a41d

    installed = _is_installed(app)
    if not installed:
        raise MoulinetteError(errno.ENOPKG,
                              m18n.n('app_not_installed', app=app))

    if not os.path.exists(os.path.join(APPS_SETTING_PATH, app, "scripts", "change_url")):
        raise MoulinetteError(errno.EINVAL, m18n.n("app_change_no_change_url_script", app_name=app))

    old_domain = app_setting(app, "domain")
    old_path = app_setting(app, "path")

    # Normalize path and domain format
    domain = domain.strip().lower()

    old_path = normalize_url_path(old_path)
    path = normalize_url_path(path)

    if (domain, path) == (old_domain, old_path):
        raise MoulinetteError(errno.EINVAL, m18n.n("app_change_url_identical_domains", domain=domain, path=path))

    # WARNING / FIXME : checkurl will modify the settings
    # (this is a non intuitive behavior that should be changed)
    # (or checkurl renamed in reserve_url)
    app_checkurl(auth, '%s%s' % (domain, path), app)

    manifest = json.load(open(os.path.join(APPS_SETTING_PATH, app, "manifest.json")))

    # Retrieve arguments list for change_url script
    # TODO: Allow to specify arguments
    args_odict = _parse_args_from_manifest(manifest, 'change_url', auth=auth)
    args_list = args_odict.values()
    args_list.append(app)

    # Prepare env. var. to pass to script
    env_dict = _make_environment_dict(args_odict)
    app_id, app_instance_nb = _parse_app_instance_name(app)
    env_dict["YNH_APP_ID"] = app_id
    env_dict["YNH_APP_INSTANCE_NAME"] = app
    env_dict["YNH_APP_INSTANCE_NUMBER"] = str(app_instance_nb)

    env_dict["YNH_APP_OLD_DOMAIN"] = old_domain
    env_dict["YNH_APP_OLD_PATH"] = old_path.rstrip("/")
    env_dict["YNH_APP_NEW_DOMAIN"] = domain
    env_dict["YNH_APP_NEW_PATH"] = path.rstrip("/")

    if os.path.exists(os.path.join(APP_TMP_FOLDER, "scripts")):
        shutil.rmtree(os.path.join(APP_TMP_FOLDER, "scripts"))

    shutil.copytree(os.path.join(APPS_SETTING_PATH, app, "scripts"),
                    os.path.join(APP_TMP_FOLDER, "scripts"))

    if os.path.exists(os.path.join(APP_TMP_FOLDER, "conf")):
        shutil.rmtree(os.path.join(APP_TMP_FOLDER, "conf"))

    shutil.copytree(os.path.join(APPS_SETTING_PATH, app, "conf"),
                    os.path.join(APP_TMP_FOLDER, "conf"))

    # Execute App change_url script
    os.system('chown -R admin: %s' % INSTALL_TMP)
    os.system('chmod +x %s' % os.path.join(os.path.join(APP_TMP_FOLDER, "scripts")))
    os.system('chmod +x %s' % os.path.join(os.path.join(APP_TMP_FOLDER, "scripts", "change_url")))

    journal = Journal(["change_url", app], "app", args=args_list, env=env_dict)
    if hook_exec(os.path.join(APP_TMP_FOLDER, 'scripts/change_url'), args=args_list, env=env_dict, user="root", journa=journal) != 0:
        logger.error("Failed to change '%s' url." % app)

        # restore values modified by app_checkurl
        # see begining of the function
        app_setting(app, "domain", value=old_domain)
        app_setting(app, "path", value=old_path)

        return

    # this should idealy be done in the change_url script but let's avoid common mistakes
    app_setting(app, 'domain', value=domain)
    app_setting(app, 'path', value=path)

    app_ssowatconf(auth)

    # avoid common mistakes
    if _run_service_command("reload", "nginx") == False:
        # grab nginx errors
        # the "exit 0" is here to avoid check_output to fail because 'nginx -t'
        # will return != 0 since we are in a failed state
        nginx_errors = subprocess.check_output("nginx -t; exit 0",
                                               stderr=subprocess.STDOUT,
                                               shell=True).rstrip()

        raise MoulinetteError(errno.EINVAL, m18n.n("app_change_url_failed_nginx_reload", nginx_errors=nginx_errors))

    logger.success(m18n.n("app_change_url_success",
                         app=app, domain=domain, path=path))

    hook_callback('post_app_change_url', args=args_list, env=env_dict)


def app_upgrade(auth, app=[], url=None, file=None):
    """
    Upgrade app

    Keyword argument:
        file -- Folder or tarball for upgrade
        app -- App(s) to upgrade (default all)
        url -- Git url to fetch for upgrade

    """
<<<<<<< HEAD
    from yunohost.hook import hook_add, hook_remove, hook_exec
    from yunohost.journals import Journal
=======
    from yunohost.hook import hook_add, hook_remove, hook_exec, hook_callback

>>>>>>> b055a41d

    # Retrieve interface
    is_api = msettings.get('interface') == 'api'

    try:
        app_list()
    except MoulinetteError:
        raise MoulinetteError(errno.ENODATA, m18n.n('app_no_upgrade'))

    upgraded_apps = []

    apps = app
    user_specified_list = True
    # If no app is specified, upgrade all apps
    if not apps:
        if not url and not file:
            apps = [app["id"] for app in app_list(installed=True)["apps"]]
            user_specified_list = False
    elif not isinstance(app, list):
        apps = [app]

    logger.info("Upgrading apps %s", ", ".join(app))

    for app_instance_name in apps:
        logger.warning(m18n.n('app_upgrade_app_name', app=app_instance_name))
        installed = _is_installed(app_instance_name)
        if not installed:
            raise MoulinetteError(errno.ENOPKG,
                                  m18n.n('app_not_installed', app=app_instance_name))

        if app_instance_name in upgraded_apps:
            continue

        app_dict = app_info(app_instance_name, raw=True)

        if file:
            manifest, extracted_app_folder = _extract_app_from_file(file)
        elif url:
            manifest, extracted_app_folder = _fetch_app_from_git(url)
        elif app_dict["upgradable"] == "url_required":
            logger.warning(m18n.n('custom_app_url_required', app=app_instance_name))
            continue
        elif app_dict["upgradable"] == "yes":
            manifest, extracted_app_folder = _fetch_app_from_git(app_instance_name)
        else:
            if user_specified_list:
                logger.success(m18n.n('app_already_up_to_date', app=app_instance_name))
            continue

        # Check requirements
        _check_manifest_requirements(manifest, app_instance_name=app_instance_name)

        app_setting_path = APPS_SETTING_PATH + '/' + app_instance_name

        # Retrieve current app status
        status = _get_app_status(app_instance_name)
        status['remote'] = manifest.get('remote', None)

        # Retrieve arguments list for upgrade script
        # TODO: Allow to specify arguments
        args_odict = _parse_args_from_manifest(manifest, 'upgrade', auth=auth)
        args_list = args_odict.values()
        args_list.append(app_instance_name)

        # Prepare env. var. to pass to script
        env_dict = _make_environment_dict(args_odict)
        app_id, app_instance_nb = _parse_app_instance_name(app_instance_name)
        env_dict["YNH_APP_ID"] = app_id
        env_dict["YNH_APP_INSTANCE_NAME"] = app_instance_name
        env_dict["YNH_APP_INSTANCE_NUMBER"] = str(app_instance_nb)

        # Execute App upgrade script
        os.system('chown -hR admin: %s' % INSTALL_TMP)
        journal = Journal(["upgrade", app_instance_name], "app", args=args_list, env=env_dict)
        if hook_exec(extracted_app_folder + '/scripts/upgrade', args=args_list, env=env_dict, user="root", journa=journal) != 0:
            logger.error(m18n.n('app_upgrade_failed', app=app_instance_name))
        else:
            now = int(time.time())
            # TODO: Move install_time away from app_setting
            app_setting(app_instance_name, 'update_time', now)
            status['upgraded_at'] = now

            # Clean hooks and add new ones
            hook_remove(app_instance_name)
            if 'hooks' in os.listdir(extracted_app_folder):
                for hook in os.listdir(extracted_app_folder + '/hooks'):
                    hook_add(app_instance_name, extracted_app_folder + '/hooks/' + hook)

            # Store app status
            with open(app_setting_path + '/status.json', 'w+') as f:
                json.dump(status, f)

            # Replace scripts and manifest and conf (if exists)
            os.system('rm -rf "%s/scripts" "%s/manifest.json %s/conf"' % (app_setting_path, app_setting_path, app_setting_path))
            os.system('mv "%s/manifest.json" "%s/scripts" %s' % (extracted_app_folder, extracted_app_folder, app_setting_path))

            if os.path.exists(os.path.join(extracted_app_folder, "conf")):
                os.system('cp -R %s/conf %s' % (extracted_app_folder, app_setting_path))

            # So much win
            upgraded_apps.append(app_instance_name)
            logger.success(m18n.n('app_upgraded', app=app_instance_name))

            hook_callback('post_app_upgrade', args=args_list, env=env_dict)


    if not upgraded_apps:
        raise MoulinetteError(errno.ENODATA, m18n.n('app_no_upgrade'))

    app_ssowatconf(auth)

    logger.success(m18n.n('upgrade_complete'))

    # Return API logs if it is an API call
    if is_api:
        return {"log": service_log('yunohost-api', number="100").values()[0]}


def app_install(auth, app, label=None, args=None, no_remove_on_failure=False):
    """
    Install apps

    Keyword argument:
        app -- Name, local path or git URL of the app to install
        label -- Custom name for the app
        args -- Serialize arguments for app installation
        no_remove_on_failure -- Debug option to avoid removing the app on a failed installation

    """
<<<<<<< HEAD
    from yunohost.hook import hook_add, hook_remove, hook_exec
    from yunohost.journals import Journal
=======
    from yunohost.hook import hook_add, hook_remove, hook_exec, hook_callback
>>>>>>> b055a41d

    # Fetch or extract sources
    try:
        os.listdir(INSTALL_TMP)
    except OSError:
        os.makedirs(INSTALL_TMP)

    status = {
        'installed_at': int(time.time()),
        'upgraded_at': None,
        'remote': {
            'type': None,
        },
    }

    if app in app_list(raw=True) or ('@' in app) or ('http://' in app) or ('https://' in app):
        manifest, extracted_app_folder = _fetch_app_from_git(app)
    elif os.path.exists(app):
        manifest, extracted_app_folder = _extract_app_from_file(app)
    else:
        raise MoulinetteError(errno.EINVAL, m18n.n('app_unknown'))
    status['remote'] = manifest.get('remote', {})

    # Check ID
    if 'id' not in manifest or '__' in manifest['id']:
        raise MoulinetteError(errno.EINVAL, m18n.n('app_id_invalid'))

    app_id = manifest['id']

    # Check requirements
    _check_manifest_requirements(manifest, app_id)

    # Check if app can be forked
    instance_number = _installed_instance_number(app_id, last=True) + 1
    if instance_number > 1:
        if 'multi_instance' not in manifest or not is_true(manifest['multi_instance']):
            raise MoulinetteError(errno.EEXIST,
                                  m18n.n('app_already_installed', app=app_id))

        # Change app_id to the forked app id
        app_instance_name = app_id + '__' + str(instance_number)
    else:
        app_instance_name = app_id

    # Retrieve arguments list for install script
    args_dict = {} if not args else \
        dict(urlparse.parse_qsl(args, keep_blank_values=True))
    args_odict = _parse_args_from_manifest(manifest, 'install', args=args_dict, auth=auth)
    args_list = args_odict.values()
    args_list.append(app_instance_name)

    # Prepare env. var. to pass to script
    env_dict = _make_environment_dict(args_odict)
    env_dict["YNH_APP_ID"] = app_id
    env_dict["YNH_APP_INSTANCE_NAME"] = app_instance_name
    env_dict["YNH_APP_INSTANCE_NUMBER"] = str(instance_number)

    # Create app directory
    app_setting_path = os.path.join(APPS_SETTING_PATH, app_instance_name)
    if os.path.exists(app_setting_path):
        shutil.rmtree(app_setting_path)
    os.makedirs(app_setting_path)

    # Set initial app settings
    app_settings = {
        'id': app_instance_name,
        'label': label if label else manifest['name'],
    }
    # TODO: Move install_time away from app settings
    app_settings['install_time'] = status['installed_at']
    _set_app_settings(app_instance_name, app_settings)

    os.system('chown -R admin: ' + extracted_app_folder)

    # Execute App install script
    os.system('chown -hR admin: %s' % INSTALL_TMP)
    # Move scripts and manifest to the right place
    os.system('cp %s/manifest.json %s' % (extracted_app_folder, app_setting_path))
    os.system('cp -R %s/scripts %s' % (extracted_app_folder, app_setting_path))

    if os.path.exists(os.path.join(extracted_app_folder, "conf")):
        os.system('cp -R %s/conf %s' % (extracted_app_folder, app_setting_path))

    # Execute the app install script
    install_retcode = 1
    try:
        install_retcode = hook_exec(
            os.path.join(extracted_app_folder, 'scripts/install'),
            args=args_list, env=env_dict, user="root",
            journal = Journal(
                ["install", app_instance_name],
                "app", args=args_list, env=env_dict
            ),
        )
    except (KeyboardInterrupt, EOFError):
        install_retcode = -1
    except:
        logger.exception(m18n.n('unexpected_error'))
    finally:
        if install_retcode != 0:
            if not no_remove_on_failure:
                # Setup environment for remove script
                env_dict_remove = {}
                env_dict_remove["YNH_APP_ID"] = app_id
                env_dict_remove["YNH_APP_INSTANCE_NAME"] = app_instance_name
                env_dict_remove["YNH_APP_INSTANCE_NUMBER"] = str(instance_number)

                # Execute remove script
                remove_retcode = hook_exec(
                    os.path.join(extracted_app_folder, 'scripts/remove'),
                    args=[app_instance_name], env=env_dict_remove, user="root",
                    journal = Journal(
                        ["remove", app_instance_name, "failed install"],
                        "app", args=[app_instance_name], env=env_dict_remove,
                    ),
                )
                if remove_retcode != 0:
                    logger.warning(m18n.n('app_not_properly_removed',
                                          app=app_instance_name))

            # Clean tmp folders
            shutil.rmtree(app_setting_path)
            shutil.rmtree(extracted_app_folder)

            app_ssowatconf(auth)

            if install_retcode == -1:
                raise MoulinetteError(errno.EINTR,
                                      m18n.g('operation_interrupted'))
            raise MoulinetteError(errno.EIO, m18n.n('installation_failed'))

    # Clean hooks and add new ones
    hook_remove(app_instance_name)
    if 'hooks' in os.listdir(extracted_app_folder):
        for file in os.listdir(extracted_app_folder + '/hooks'):
            hook_add(app_instance_name, extracted_app_folder + '/hooks/' + file)

    # Store app status
    with open(app_setting_path + '/status.json', 'w+') as f:
        json.dump(status, f)

    # Clean and set permissions
    shutil.rmtree(extracted_app_folder)
    os.system('chmod -R 400 %s' % app_setting_path)
    os.system('chown -R root: %s' % app_setting_path)
    os.system('chown -R admin: %s/scripts' % app_setting_path)

    app_ssowatconf(auth)

    logger.success(m18n.n('installation_complete'))

    hook_callback('post_app_install', args=args_list, env=env_dict)


def app_remove(auth, app):
    """
    Remove app

    Keyword argument:
        app -- App(s) to delete

    """
<<<<<<< HEAD
    from yunohost.hook import hook_exec, hook_remove
    from yunohost.journals import Journal
=======
    from yunohost.hook import hook_exec, hook_remove, hook_callback
>>>>>>> b055a41d

    if not _is_installed(app):
        raise MoulinetteError(errno.EINVAL,
                              m18n.n('app_not_installed', app=app))

    app_setting_path = APPS_SETTING_PATH + app

    # TODO: display fail messages from script
    try:
        shutil.rmtree('/tmp/yunohost_remove')
    except:
        pass

    os.system('cp -a %s /tmp/yunohost_remove && chown -hR admin: /tmp/yunohost_remove' % app_setting_path)
    os.system('chown -R admin: /tmp/yunohost_remove')
    os.system('chmod -R u+rX /tmp/yunohost_remove')

    args_list = [app]

    env_dict = {}
    app_id, app_instance_nb = _parse_app_instance_name(app)
    env_dict["YNH_APP_ID"] = app_id
    env_dict["YNH_APP_INSTANCE_NAME"] = app
    env_dict["YNH_APP_INSTANCE_NUMBER"] = str(app_instance_nb)

    journal = Journal(["remove", app], "app", args=args_list, env=env_dict)
    if hook_exec('/tmp/yunohost_remove/scripts/remove', args=args_list, env=env_dict, user="root", journal=journal) == 0:
        logger.success(m18n.n('app_removed', app=app))

        hook_callback('post_app_remove', args=args_list, env=env_dict)

    if os.path.exists(app_setting_path):
        shutil.rmtree(app_setting_path)
    shutil.rmtree('/tmp/yunohost_remove')
    hook_remove(app)
    app_ssowatconf(auth)


def app_addaccess(auth, apps, users=[]):
    """
    Grant access right to users (everyone by default)

    Keyword argument:
        users
        apps

    """
    from yunohost.user import user_list, user_info
    from yunohost.hook import hook_callback

    result = {}

    if not users:
        users = user_list(auth)['users'].keys()
    elif not isinstance(users, list):
        users = [users, ]
    if not isinstance(apps, list):
        apps = [apps, ]

    for app in apps:
        app_settings = _get_app_settings(app)
        if not app_settings:
            continue

        if 'mode' not in app_settings:
            app_setting(app, 'mode', 'private')
            app_settings['mode'] = 'private'

        if app_settings['mode'] == 'private':
            allowed_users = set()
            if 'allowed_users' in app_settings:
                allowed_users = set(app_settings['allowed_users'].split(','))

            for allowed_user in users:
                if allowed_user not in allowed_users:
                    try:
                        user_info(auth, allowed_user)
                    except MoulinetteError:
                        logger.warning(m18n.n('user_unknown', user=allowed_user))
                        continue
                    allowed_users.add(allowed_user)

            new_users = ','.join(allowed_users)
            app_setting(app, 'allowed_users', new_users)
            hook_callback('post_app_addaccess', args=[app, new_users])

            result[app] = allowed_users

    app_ssowatconf(auth)

    return {'allowed_users': result}


def app_removeaccess(auth, apps, users=[]):
    """
    Revoke access right to users (everyone by default)

    Keyword argument:
        users
        apps

    """
    from yunohost.user import user_list
    from yunohost.hook import hook_callback

    result = {}

    remove_all = False
    if not users:
        remove_all = True
    elif not isinstance(users, list):
        users = [users, ]
    if not isinstance(apps, list):
        apps = [apps, ]

    for app in apps:
        app_settings = _get_app_settings(app)
        if not app_settings:
            continue
        allowed_users = set()

        if app_settings.get('skipped_uris', '') != '/':
            if remove_all:
                pass
            elif 'allowed_users' in app_settings:
                for allowed_user in app_settings['allowed_users'].split(','):
                    if allowed_user not in users:
                        allowed_users.add(allowed_user)
            else:
                for allowed_user in user_list(auth)['users'].keys():
                    if allowed_user not in users:
                        allowed_users.add(allowed_user)

            new_users = ','.join(allowed_users)
            app_setting(app, 'allowed_users', new_users)
            hook_callback('post_app_removeaccess', args=[app, new_users])

            result[app] = allowed_users

    app_ssowatconf(auth)

    return {'allowed_users': result}


def app_clearaccess(auth, apps):
    """
    Reset access rights for the app

    Keyword argument:
        apps

    """
    from yunohost.hook import hook_callback

    if not isinstance(apps, list):
        apps = [apps]

    for app in apps:
        app_settings = _get_app_settings(app)
        if not app_settings:
            continue

        if 'mode' in app_settings:
            app_setting(app, 'mode', delete=True)

        if 'allowed_users' in app_settings:
            app_setting(app, 'allowed_users', delete=True)

        hook_callback('post_app_clearaccess', args=[app])

    app_ssowatconf(auth)


def app_debug(app):
    """
    Display debug informations for an app

    Keyword argument:
        app
    """
    with open(APPS_SETTING_PATH + app + '/manifest.json') as f:
        manifest = json.loads(f.read())

    return {
        'name': manifest['id'],
        'label': manifest['name'],
        'services': [{
            "name": x,
            "logs": [{
                "file_name": y,
                "file_content": "\n".join(z),
            } for (y, z) in sorted(service_log(x).items(), key=lambda x: x[0])],
        } for x in sorted(manifest.get("services", []))]
    }


def app_makedefault(auth, app, domain=None):
    """
    Redirect domain root to an app

    Keyword argument:
        app
        domain

    """
    from yunohost.domain import domain_list

    app_settings = _get_app_settings(app)
    app_domain = app_settings['domain']
    app_path = app_settings['path']

    if domain is None:
        domain = app_domain
    elif domain not in domain_list(auth)['domains']:
        raise MoulinetteError(errno.EINVAL, m18n.n('domain_unknown'))

    if '/' in app_map(raw=True)[domain]:
        raise MoulinetteError(errno.EEXIST,
                              m18n.n('app_make_default_location_already_used',
                                     app=app, domain=app_domain,
                                     other_app=app_map(raw=True)[domain]["/"]["id"]))

    try:
        with open('/etc/ssowat/conf.json.persistent') as json_conf:
            ssowat_conf = json.loads(str(json_conf.read()))
    except ValueError as e:
        raise MoulinetteError(errno.EINVAL,
                              m18n.n('ssowat_persistent_conf_read_error', error=e.strerror))
    except IOError:
        ssowat_conf = {}

    if 'redirected_urls' not in ssowat_conf:
        ssowat_conf['redirected_urls'] = {}

    ssowat_conf['redirected_urls'][domain + '/'] = app_domain + app_path

    try:
        with open('/etc/ssowat/conf.json.persistent', 'w+') as f:
            json.dump(ssowat_conf, f, sort_keys=True, indent=4)
    except IOError as e:
        raise MoulinetteError(errno.EPERM,
                              m18n.n('ssowat_persistent_conf_write_error', error=e.strerror))

    os.system('chmod 644 /etc/ssowat/conf.json.persistent')

    logger.success(m18n.n('ssowat_conf_updated'))


def app_setting(app, key, value=None, delete=False):
    """
    Set or get an app setting value

    Keyword argument:
        value -- Value to set
        app -- App ID
        key -- Key to get/set
        delete -- Delete the key

    """
    app_settings = _get_app_settings(app) or {}

    if value is None and not delete:
        try:
            return app_settings[key]
        except:
            logger.info("cannot get app setting '%s' for '%s'", key, app)
            return None
    else:
        if delete and key in app_settings:
            del app_settings[key]
        else:
            # FIXME: Allow multiple values for some keys?
            if key in ['redirected_urls', 'redirected_regex']:
                value = yaml.load(value)
            app_settings[key] = value
        _set_app_settings(app, app_settings)


def app_checkport(port):
    """
    Check availability of a local port

    Keyword argument:
        port -- Port to check

    """

    # This import cannot be moved on top of file because it create a recursive
    # import...
    from yunohost.tools import tools_port_available
    if tools_port_available(port):
        logger.success(m18n.n('port_available', port=int(port)))
    else:
        raise MoulinetteError(errno.EINVAL,
                              m18n.n('port_unavailable', port=int(port)))


def app_register_url(auth, app, domain, path):
    """
    Book/register a web path for a given app

    Keyword argument:
        app -- App which will use the web path
        domain -- The domain on which the app should be registered (e.g. your.domain.tld)
        path -- The path to be registered (e.g. /coffee)
    """

    # This line can't be moved on top of file, otherwise it creates an infinite
    # loop of import with tools.py...
    from domain import domain_url_available, _normalize_domain_path

    domain, path = _normalize_domain_path(domain, path)

    # We cannot change the url of an app already installed simply by changing
    # the settings...
    # FIXME should look into change_url once it's merged

    installed = app in app_list(installed=True, raw=True).keys()
    if installed:
        settings = _get_app_settings(app)
        if "path" in settings.keys() and "domain" in settings.keys():
            raise MoulinetteError(errno.EINVAL,
                                  m18n.n('app_already_installed_cant_change_url'))

    # Check the url is available
    if not domain_url_available(auth, domain, path):
        raise MoulinetteError(errno.EINVAL,
                              m18n.n('app_location_unavailable'))

    app_setting(app, 'domain', value=domain)
    app_setting(app, 'path', value=path)


def app_checkurl(auth, url, app=None):
    """
    Check availability of a web path

    Keyword argument:
        url -- Url to check
        app -- Write domain & path to app settings for further checks

    """

    logger.warning(m18n.n("app_checkurl_is_deprecated"))

    from yunohost.domain import domain_list

    if "https://" == url[:8]:
        url = url[8:]
    elif "http://" == url[:7]:
        url = url[7:]

    if url[-1:] != '/':
        url = url + '/'

    domain = url[:url.index('/')]
    path = url[url.index('/'):]
    installed = False

    if path[-1:] != '/':
        path = path + '/'

    apps_map = app_map(raw=True)

    if domain not in domain_list(auth)['domains']:
        raise MoulinetteError(errno.EINVAL, m18n.n('domain_unknown'))

    if domain in apps_map:
        # Loop through apps
        for p, a in apps_map[domain].items():
            # Skip requested app checking
            if app is not None and a['id'] == app:
                installed = True
                continue
            if path == p:
                raise MoulinetteError(errno.EINVAL,
                                      m18n.n('app_location_already_used',
                                             app=a["id"], path=path))
            # can't install "/a/b/" if "/a/" exists
            elif path.startswith(p) or p.startswith(path):
                raise MoulinetteError(errno.EPERM,
                                      m18n.n('app_location_install_failed',
                                             other_path=p, other_app=a['id']))

    if app is not None and not installed:
        app_setting(app, 'domain', value=domain)
        app_setting(app, 'path', value=path)


def app_initdb(user, password=None, db=None, sql=None):
    """
    Create database and initialize it with optionnal attached script

    Keyword argument:
        db -- DB name (user unless set)
        user -- Name of the DB user
        password -- Password of the DB (generated unless set)
        sql -- Initial SQL file

    """
    if db is None:
        db = user

    return_pwd = False
    if password is None:
        password = random_password(12)
        return_pwd = True

    mysql_root_pwd = open('/etc/yunohost/mysql').read().rstrip()
    mysql_command = 'mysql -u root -p%s -e "CREATE DATABASE %s ; GRANT ALL PRIVILEGES ON %s.* TO \'%s\'@localhost IDENTIFIED BY \'%s\';"' % (mysql_root_pwd, db, db, user, password)
    if os.system(mysql_command) != 0:
        raise MoulinetteError(errno.EIO, m18n.n('mysql_db_creation_failed'))
    if sql is not None:
        if os.system('mysql -u %s -p%s %s < %s' % (user, password, db, sql)) != 0:
            raise MoulinetteError(errno.EIO, m18n.n('mysql_db_init_failed'))

    if return_pwd:
        return password

    logger.success(m18n.n('mysql_db_initialized'))


def app_ssowatconf(auth):
    """
    Regenerate SSOwat configuration file


    """
    from yunohost.domain import domain_list, _get_maindomain
    from yunohost.user import user_list

    main_domain = _get_maindomain()
    domains = domain_list(auth)['domains']

    users = {}
    for username in user_list(auth)['users'].keys():
        users[username] = app_map(user=username)

    skipped_urls = []
    skipped_regex = []
    unprotected_urls = []
    unprotected_regex = []
    protected_urls = []
    protected_regex = []
    redirected_regex = {main_domain + '/yunohost[\/]?$': 'https://' + main_domain + '/yunohost/sso/'}
    redirected_urls = {}

    try:
        apps_list = app_list()['apps']
    except:
        apps_list = []

    def _get_setting(settings, name):
        s = settings.get(name, None)
        return s.split(',') if s else []

    for app in apps_list:
        if _is_installed(app['id']):
            with open(APPS_SETTING_PATH + app['id'] + '/settings.yml') as f:
                app_settings = yaml.load(f)
                for item in _get_setting(app_settings, 'skipped_uris'):
                    if item[-1:] == '/':
                        item = item[:-1]
                    skipped_urls.append(app_settings['domain'] + app_settings['path'].rstrip('/') + item)
                for item in _get_setting(app_settings, 'skipped_regex'):
                    skipped_regex.append(item)
                for item in _get_setting(app_settings, 'unprotected_uris'):
                    if item[-1:] == '/':
                        item = item[:-1]
                    unprotected_urls.append(app_settings['domain'] + app_settings['path'].rstrip('/') + item)
                for item in _get_setting(app_settings, 'unprotected_regex'):
                    unprotected_regex.append(item)
                for item in _get_setting(app_settings, 'protected_uris'):
                    if item[-1:] == '/':
                        item = item[:-1]
                    protected_urls.append(app_settings['domain'] + app_settings['path'].rstrip('/') + item)
                for item in _get_setting(app_settings, 'protected_regex'):
                    protected_regex.append(item)
                if 'redirected_urls' in app_settings:
                    redirected_urls.update(app_settings['redirected_urls'])
                if 'redirected_regex' in app_settings:
                    redirected_regex.update(app_settings['redirected_regex'])

    for domain in domains:
        skipped_urls.extend([domain + '/yunohost/admin', domain + '/yunohost/api'])

    # Authorize ACME challenge url
    skipped_regex.append("^[^/]*/%.well%-known/acme%-challenge/.*$")

    conf_dict = {
        'portal_domain': main_domain,
        'portal_path': '/yunohost/sso/',
        'additional_headers': {
            'Auth-User': 'uid',
            'Remote-User': 'uid',
            'Name': 'cn',
            'Email': 'mail'
        },
        'domains': domains,
        'skipped_urls': skipped_urls,
        'unprotected_urls': unprotected_urls,
        'protected_urls': protected_urls,
        'skipped_regex': skipped_regex,
        'unprotected_regex': unprotected_regex,
        'protected_regex': protected_regex,
        'redirected_urls': redirected_urls,
        'redirected_regex': redirected_regex,
        'users': users,
    }

    with open('/etc/ssowat/conf.json', 'w+') as f:
        json.dump(conf_dict, f, sort_keys=True, indent=4)

    logger.success(m18n.n('ssowat_conf_generated'))


def app_change_label(auth, app, new_label):
    installed = _is_installed(app)
    if not installed:
        raise MoulinetteError(errno.ENOPKG,
                              m18n.n('app_not_installed', app=app))

    app_setting(app, "label", value=new_label)

    app_ssowatconf(auth)


def _get_app_settings(app_id):
    """
    Get settings of an installed app

    Keyword arguments:
        app_id -- The app id

    """
    if not _is_installed(app_id):
        raise MoulinetteError(errno.EINVAL,
                              m18n.n('app_not_installed', app=app_id))
    try:
        with open(os.path.join(
                APPS_SETTING_PATH, app_id, 'settings.yml')) as f:
            settings = yaml.load(f)
        if app_id == settings['id']:
            return settings
    except (IOError, TypeError, KeyError):
        logger.exception(m18n.n('app_not_correctly_installed',
                                app=app_id))
    return {}


def _set_app_settings(app_id, settings):
    """
    Set settings of an app

    Keyword arguments:
        app_id -- The app id
        settings -- Dict with app settings

    """
    with open(os.path.join(
            APPS_SETTING_PATH, app_id, 'settings.yml'), 'w') as f:
        yaml.safe_dump(settings, f, default_flow_style=False)


def _get_app_status(app_id, format_date=False):
    """
    Get app status or create it if needed

    Keyword arguments:
        app_id -- The app id
        format_date -- Format date fields

    """
    app_setting_path = APPS_SETTING_PATH + app_id
    if not os.path.isdir(app_setting_path):
        raise MoulinetteError(errno.EINVAL, m18n.n('app_unknown'))
    status = {}

    try:
        with open(app_setting_path + '/status.json') as f:
            status = json.loads(str(f.read()))
    except IOError:
        logger.debug("status file not found for '%s'", app_id,
                     exc_info=1)
        # Create app status
        status = {
            'installed_at': app_setting(app_id, 'install_time'),
            'upgraded_at': app_setting(app_id, 'update_time'),
            'remote': {'type': None},
        }
        with open(app_setting_path + '/status.json', 'w+') as f:
            json.dump(status, f)

    if format_date:
        for f in ['installed_at', 'upgraded_at']:
            v = status.get(f, None)
            if not v:
                status[f] = '-'
            else:
                status[f] = time.strftime(m18n.n('format_datetime_short'),
                                          time.gmtime(v))
    return status


def _extract_app_from_file(path, remove=False):
    """
    Unzip or untar application tarball in APP_TMP_FOLDER, or copy it from a directory

    Keyword arguments:
        path -- Path of the tarball or directory
        remove -- Remove the tarball after extraction

    Returns:
        Dict manifest

    """
    logger.info(m18n.n('extracting'))

    if os.path.exists(APP_TMP_FOLDER):
        shutil.rmtree(APP_TMP_FOLDER)
    os.makedirs(APP_TMP_FOLDER)

    path = os.path.abspath(path)

    if ".zip" in path:
        extract_result = os.system('unzip %s -d %s > /dev/null 2>&1' % (path, APP_TMP_FOLDER))
        if remove:
            os.remove(path)
    elif ".tar" in path:
        extract_result = os.system('tar -xf %s -C %s > /dev/null 2>&1' % (path, APP_TMP_FOLDER))
        if remove:
            os.remove(path)
    elif os.path.isdir(path):
        shutil.rmtree(APP_TMP_FOLDER)
        if path[len(path) - 1:] != '/':
            path = path + '/'
        extract_result = os.system('cp -a "%s" %s' % (path, APP_TMP_FOLDER))
    else:
        extract_result = 1

    if extract_result != 0:
        raise MoulinetteError(errno.EINVAL, m18n.n('app_extraction_failed'))

    try:
        extracted_app_folder = APP_TMP_FOLDER
        if len(os.listdir(extracted_app_folder)) == 1:
            for folder in os.listdir(extracted_app_folder):
                extracted_app_folder = extracted_app_folder + '/' + folder
        with open(extracted_app_folder + '/manifest.json') as json_manifest:
            manifest = json.loads(str(json_manifest.read()))
            manifest['lastUpdate'] = int(time.time())
    except IOError:
        raise MoulinetteError(errno.EIO, m18n.n('app_install_files_invalid'))
    except ValueError as e:
        raise MoulinetteError(errno.EINVAL,
                              m18n.n('app_manifest_invalid', error=e.strerror))

    logger.info(m18n.n('done'))

    manifest['remote'] = {'type': 'file', 'path': path}
    return manifest, extracted_app_folder


def _get_git_last_commit_hash(repository, reference='HEAD'):
    """
    Attempt to retrieve the last commit hash of a git repository

    Keyword arguments:
        repository -- The URL or path of the repository

    """
    try:
        commit = subprocess.check_output(
            "git ls-remote --exit-code {0} {1} | awk '{{print $1}}'".format(
                repository, reference),
            shell=True)
    except subprocess.CalledProcessError:
        logger.exception("unable to get last commit from %s", repository)
        raise ValueError("Unable to get last commit with git")
    else:
        return commit.strip()


def _fetch_app_from_git(app):
    """
    Unzip or untar application tarball in APP_TMP_FOLDER

    Keyword arguments:
        app -- App_id or git repo URL

    Returns:
        Dict manifest

    """
    extracted_app_folder = APP_TMP_FOLDER

    app_tmp_archive = '{0}.zip'.format(extracted_app_folder)
    if os.path.exists(extracted_app_folder):
        shutil.rmtree(extracted_app_folder)
    if os.path.exists(app_tmp_archive):
        os.remove(app_tmp_archive)

    logger.info(m18n.n('downloading'))

    if ('@' in app) or ('http://' in app) or ('https://' in app):
        url = app
        branch = 'master'
        github_repo = re_github_repo.match(app)
        if github_repo:
            if github_repo.group('tree'):
                branch = github_repo.group('tree')
            url = "https://github.com/{owner}/{repo}".format(
                owner=github_repo.group('owner'),
                repo=github_repo.group('repo'),
            )
            tarball_url = "{url}/archive/{tree}.zip".format(
                url=url, tree=branch
            )
            try:
                subprocess.check_call([
                    'wget', '-qO', app_tmp_archive, tarball_url])
            except subprocess.CalledProcessError:
                logger.exception('unable to download %s', tarball_url)
                raise MoulinetteError(errno.EIO,
                                      m18n.n('app_sources_fetch_failed'))
            else:
                manifest, extracted_app_folder = _extract_app_from_file(
                    app_tmp_archive, remove=True)
        else:
            tree_index = url.rfind('/tree/')
            if tree_index > 0:
                url = url[:tree_index]
                branch = app[tree_index + 6:]
            try:
                # We use currently git 2.1 so we can't use --shallow-submodules
                # option. When git will be in 2.9 (with the new debian version)
                # we will be able to use it. Without this option all the history
                # of the submodules repo is downloaded.
                subprocess.check_call([
                    'git', 'clone', '--depth=1', '--recursive', url,
                    extracted_app_folder])
                subprocess.check_call([
                    'git', 'reset', '--hard', branch
                ], cwd=extracted_app_folder)
                with open(extracted_app_folder + '/manifest.json') as f:
                    manifest = json.loads(str(f.read()))
            except subprocess.CalledProcessError:
                raise MoulinetteError(errno.EIO,
                                      m18n.n('app_sources_fetch_failed'))
            except ValueError as e:
                raise MoulinetteError(errno.EIO,
                                      m18n.n('app_manifest_invalid', error=e.strerror))
            else:
                logger.info(m18n.n('done'))

        # Store remote repository info into the returned manifest
        manifest['remote'] = {'type': 'git', 'url': url, 'branch': branch}
        try:
            revision = _get_git_last_commit_hash(url, branch)
        except:
            pass
        else:
            manifest['remote']['revision'] = revision
    else:
        app_dict = app_list(raw=True)

        if app in app_dict:
            app_info = app_dict[app]
            app_info['manifest']['lastUpdate'] = app_info['lastUpdate']
            manifest = app_info['manifest']
        else:
            raise MoulinetteError(errno.EINVAL, m18n.n('app_unknown'))

        if 'git' not in app_info:
            raise MoulinetteError(errno.EINVAL,
                                  m18n.n('app_unsupported_remote_type'))
        url = app_info['git']['url']

        if 'github.com' in url:
            tarball_url = "{url}/archive/{tree}.zip".format(
                url=url, tree=app_info['git']['revision']
            )
            try:
                subprocess.check_call([
                    'wget', '-qO', app_tmp_archive, tarball_url])
            except subprocess.CalledProcessError:
                logger.exception('unable to download %s', tarball_url)
                raise MoulinetteError(errno.EIO,
                                      m18n.n('app_sources_fetch_failed'))
            else:
                manifest, extracted_app_folder = _extract_app_from_file(
                    app_tmp_archive, remove=True)
        else:
            try:
                subprocess.check_call([
                    'git', 'clone', app_info['git']['url'],
                    '-b', app_info['git']['branch'], extracted_app_folder])
                subprocess.check_call([
                    'git', 'reset', '--hard',
                    str(app_info['git']['revision'])
                ], cwd=extracted_app_folder)
                with open(extracted_app_folder + '/manifest.json') as f:
                    manifest = json.loads(str(f.read()))
            except subprocess.CalledProcessError:
                raise MoulinetteError(errno.EIO,
                                      m18n.n('app_sources_fetch_failed'))
            except ValueError as e:
                raise MoulinetteError(errno.EIO,
                                      m18n.n('app_manifest_invalid', error=e.strerror))
            else:
                logger.info(m18n.n('done'))

        # Store remote repository info into the returned manifest
        manifest['remote'] = {
            'type': 'git',
            'url': url,
            'branch': app_info['git']['branch'],
            'revision': app_info['git']['revision'],
        }

    return manifest, extracted_app_folder


def _installed_instance_number(app, last=False):
    """
    Check if application is installed and return instance number

    Keyword arguments:
        app -- id of App to check
        last -- Return only last instance number

    Returns:
        Number of last installed instance | List or instances

    """
    if last:
        number = 0
        try:
            installed_apps = os.listdir(APPS_SETTING_PATH)
        except OSError:
            os.makedirs(APPS_SETTING_PATH)
            return 0

        for installed_app in installed_apps:
            if number == 0 and app == installed_app:
                number = 1
            elif '__' in installed_app:
                if app == installed_app[:installed_app.index('__')]:
                    if int(installed_app[installed_app.index('__') + 2:]) > number:
                        number = int(installed_app[installed_app.index('__') + 2:])

        return number

    else:
        instance_number_list = []
        instances_dict = app_map(app=app, raw=True)
        for key, domain in instances_dict.items():
            for key, path in domain.items():
                instance_number_list.append(path['instance'])

        return sorted(instance_number_list)


def _is_installed(app):
    """
    Check if application is installed

    Keyword arguments:
        app -- id of App to check

    Returns:
        Boolean

    """
    return os.path.isdir(APPS_SETTING_PATH + app)


def _value_for_locale(values):
    """
    Return proper value for current locale

    Keyword arguments:
        values -- A dict of values associated to their locale

    Returns:
        An utf-8 encoded string

    """
    if not isinstance(values, dict):
        return values

    for lang in [m18n.locale, m18n.default_locale]:
        try:
            return _encode_string(values[lang])
        except KeyError:
            continue

    # Fallback to first value
    return _encode_string(values.values()[0])


def _encode_string(value):
    """
    Return the string encoded in utf-8 if needed
    """
    if isinstance(value, unicode):
        return value.encode('utf8')
    return value


def _check_manifest_requirements(manifest, app_instance_name):
    """Check if required packages are met from the manifest"""
    requirements = manifest.get('requirements', dict())

    # FIXME: Deprecate min_version key
    if 'min_version' in manifest:
        requirements['yunohost'] = '>> {0}'.format(manifest['min_version'])
        logger.debug("the manifest key 'min_version' is deprecated, "
                     "use 'requirements' instead.")

    # Validate multi-instance app
    if is_true(manifest.get('multi_instance', False)):
        # Handle backward-incompatible change introduced in yunohost >= 2.3.6
        # See https://dev.yunohost.org/issues/156
        yunohost_req = requirements.get('yunohost', None)
        if (not yunohost_req or
                not packages.SpecifierSet(yunohost_req) & '>= 2.3.6'):
            raise MoulinetteError(errno.EINVAL, '{0}{1}'.format(
                m18n.g('colon', m18n.n('app_incompatible'), app=app_instance_name),
                m18n.n('app_package_need_update', app=app_instance_name)))
    elif not requirements:
        return

    logger.info(m18n.n('app_requirements_checking', app=app_instance_name))

    # Retrieve versions of each required package
    try:
        versions = packages.get_installed_version(
            *requirements.keys(), strict=True, as_dict=True)
    except packages.PackageException as e:
        raise MoulinetteError(errno.EINVAL,
                              m18n.n('app_requirements_failed',
                                     error=str(e), app=app_instance_name))

    # Iterate over requirements
    for pkgname, spec in requirements.items():
        version = versions[pkgname]
        if version not in packages.SpecifierSet(spec):
            raise MoulinetteError(
                errno.EINVAL, m18n.n('app_requirements_unmeet',
                                     pkgname=pkgname, version=version,
                                     spec=spec, app=app_instance_name))


def _parse_args_from_manifest(manifest, action, args={}, auth=None):
    """Parse arguments needed for an action from the manifest

    Retrieve specified arguments for the action from the manifest, and parse
    given args according to that. If some required arguments are not provided,
    its values will be asked if interaction is possible.
    Parsed arguments will be returned as an OrderedDict

    Keyword arguments:
        manifest -- The app manifest to use
        action -- The action to retrieve arguments for
        args -- A dictionnary of arguments to parse

    """
    from yunohost.domain import (domain_list, _get_maindomain,
                                 domain_url_available, _normalize_domain_path)
    from yunohost.user import user_info

    args_dict = OrderedDict()
    try:
        action_args = manifest['arguments'][action]
    except KeyError:
        logger.debug("no arguments found for '%s' in manifest", action)
    else:
        for arg in action_args:
            arg_name = arg['name']
            arg_type = arg.get('type', 'string')
            arg_default = arg.get('default', None)
            arg_choices = arg.get('choices', [])
            arg_value = None

            # Transpose default value for boolean type and set it to
            # false if not defined.
            if arg_type == 'boolean':
                arg_default = 1 if arg_default else 0

            # Attempt to retrieve argument value
            if arg_name in args:
                arg_value = args[arg_name]
            else:
                if 'ask' in arg:
                    # Retrieve proper ask string
                    ask_string = _value_for_locale(arg['ask'])

                    # Append extra strings
                    if arg_type == 'boolean':
                        ask_string += ' [0 | 1]'
                    elif arg_choices:
                        ask_string += ' [{0}]'.format(' | '.join(arg_choices))
                    if arg_default is not None:
                        ask_string += ' (default: {0})'.format(arg_default)

                    # Check for a password argument
                    is_password = True if arg_type == 'password' else False

                    if arg_type == 'domain':
                        arg_default = _get_maindomain()
                        ask_string += ' (default: {0})'.format(arg_default)
                        msignals.display(m18n.n('domains_available'))
                        for domain in domain_list(auth)['domains']:
                            msignals.display("- {}".format(domain))

                    try:
                        input_string = msignals.prompt(ask_string, is_password)
                    except NotImplementedError:
                        input_string = None
                    if (input_string == '' or input_string is None) \
                            and arg_default is not None:
                        arg_value = arg_default
                    else:
                        arg_value = input_string
                elif arg_default is not None:
                    arg_value = arg_default

            # Validate argument value
            if (arg_value is None or arg_value == '') \
                    and not arg.get('optional', False):
                raise MoulinetteError(errno.EINVAL,
                    m18n.n('app_argument_required', name=arg_name))
            elif arg_value is None:
                args_dict[arg_name] = ''
                continue

            # Validate argument choice
            if arg_choices and arg_value not in arg_choices:
                raise MoulinetteError(errno.EINVAL,
                    m18n.n('app_argument_choice_invalid',
                        name=arg_name, choices=', '.join(arg_choices)))

            # Validate argument type
            if arg_type == 'domain':
                if arg_value not in domain_list(auth)['domains']:
                    raise MoulinetteError(errno.EINVAL,
                        m18n.n('app_argument_invalid',
                            name=arg_name, error=m18n.n('domain_unknown')))
            elif arg_type == 'user':
                try:
                    user_info(auth, arg_value)
                except MoulinetteError as e:
                    raise MoulinetteError(errno.EINVAL,
                        m18n.n('app_argument_invalid',
                            name=arg_name, error=e.strerror))
            elif arg_type == 'app':
                if not _is_installed(arg_value):
                    raise MoulinetteError(errno.EINVAL,
                        m18n.n('app_argument_invalid',
                            name=arg_name, error=m18n.n('app_unknown')))
            elif arg_type == 'boolean':
                if isinstance(arg_value, bool):
                    arg_value = 1 if arg_value else 0
                else:
                    try:
                        arg_value = int(arg_value)
                        if arg_value not in [0, 1]:
                            raise ValueError()
                    except (TypeError, ValueError):
                        raise MoulinetteError(errno.EINVAL,
                            m18n.n('app_argument_choice_invalid',
                                name=arg_name, choices='0, 1'))
            args_dict[arg_name] = arg_value

        # END loop over action_args...

        # If there's only one "domain" and "path", validate that domain/path
        # is an available url and normalize the path.

        domain_args = [arg["name"] for arg in action_args
                       if arg.get("type", "string") == "domain"]
        path_args = [arg["name"] for arg in action_args
                     if arg.get("type", "string") == "path"]

        if len(domain_args) == 1 and len(path_args) == 1:

            domain = args_dict[domain_args[0]]
            path = args_dict[path_args[0]]
            domain, path = _normalize_domain_path(domain, path)

            # Check the url is available
            if not domain_url_available(auth, domain, path):
                raise MoulinetteError(errno.EINVAL,
                                      m18n.n('app_location_unavailable'))

            # (We save this normalized path so that the install script have a
            # standard path format to deal with no matter what the user inputted)
            args_dict[path_args[0]] = path

    return args_dict


def _make_environment_dict(args_dict):
    """
    Convert a dictionnary containing manifest arguments
    to a dictionnary of env. var. to be passed to scripts

    Keyword arguments:
        arg -- A key/value dictionnary of manifest arguments

    """
    env_dict = {}
    for arg_name, arg_value in args_dict.items():
        env_dict["YNH_APP_ARG_%s" % arg_name.upper()] = arg_value
    return env_dict


def _parse_app_instance_name(app_instance_name):
    """
    Parse a Yunohost app instance name and extracts the original appid
    and the application instance number

    >>> _parse_app_instance_name('yolo') == ('yolo', 1)
    True
    >>> _parse_app_instance_name('yolo1') == ('yolo1', 1)
    True
    >>> _parse_app_instance_name('yolo__0') == ('yolo__0', 1)
    True
    >>> _parse_app_instance_name('yolo__1') == ('yolo', 1)
    True
    >>> _parse_app_instance_name('yolo__23') == ('yolo', 23)
    True
    >>> _parse_app_instance_name('yolo__42__72') == ('yolo__42', 72)
    True
    >>> _parse_app_instance_name('yolo__23qdqsd') == ('yolo__23qdqsd', 1)
    True
    >>> _parse_app_instance_name('yolo__23qdqsd56') == ('yolo__23qdqsd56', 1)
    True
    """
    match = re_app_instance_name.match(app_instance_name)
    appid = match.groupdict().get('appid')
    app_instance_nb = int(match.groupdict().get('appinstancenb')) if match.groupdict().get('appinstancenb') is not None else 1
    return (appid, app_instance_nb)


def _using_legacy_appslist_system():
    """
    Return True if we're using the old fetchlist scheme.
    This is determined by the presence of some cron job yunohost-applist-foo
    """

    return glob.glob("/etc/cron.d/yunohost-applist-*") != []


def _migrate_appslist_system():
    """
    Migrate from the legacy fetchlist system to the new one
    """
    legacy_crons = glob.glob("/etc/cron.d/yunohost-applist-*")

    for cron_path in legacy_crons:
        appslist_name = os.path.basename(cron_path).replace("yunohost-applist-", "")
        logger.info(m18n.n('appslist_migrating', appslist=appslist_name))

        # Parse appslist url in cron
        cron_file_content = open(cron_path).read().strip()
        appslist_url_parse = re.search("-u (https?://[^ ]+)", cron_file_content)

        # Abort if we did not find an url
        if not appslist_url_parse or not appslist_url_parse.groups():
            # Bkp the old cron job somewhere else
            bkp_file = "/etc/yunohost/%s.oldlist.bkp" % appslist_name
            os.rename(cron_path, bkp_file)
            # Notice the user
            logger.warning(m18n.n('appslist_could_not_migrate',
                           appslist=appslist_name,
                           bkp_file=bkp_file))
        # Otherwise, register the list and remove the legacy cron
        else:
            appslist_url = appslist_url_parse.groups()[0]
            try:
                _register_new_appslist(appslist_url, appslist_name)
            # Might get an exception if two legacy cron jobs conflict
            # in terms of url...
            except Exception as e:
                logger.error(str(e))
                # Bkp the old cron job somewhere else
                bkp_file = "/etc/yunohost/%s.oldlist.bkp" % appslist_name
                os.rename(cron_path, bkp_file)
                # Notice the user
                logger.warning(m18n.n('appslist_could_not_migrate',
                               appslist=appslist_name,
                               bkp_file=bkp_file))
            else:
                os.remove(cron_path)


def _install_appslist_fetch_cron():

    cron_job_file = "/etc/cron.daily/yunohost-fetch-appslists"

    logger.debug("Installing appslist fetch cron job")

    cron_job = []
    cron_job.append("#!/bin/bash")
    # We add a random delay between 0 and 60 min to avoid every instance fetching
    # the appslist at the same time every night
    cron_job.append("(sleep $((RANDOM%3600));")
    cron_job.append("yunohost app fetchlist > /dev/null 2>&1) &")

    with open(cron_job_file, "w") as f:
        f.write('\n'.join(cron_job))

    _set_permissions(cron_job_file, "root", "root", 0755)


# FIXME - Duplicate from certificate.py, should be moved into a common helper
# thing...
def _set_permissions(path, user, group, permissions):
    uid = pwd.getpwnam(user).pw_uid
    gid = grp.getgrnam(group).gr_gid

    os.chown(path, uid, gid)
    os.chmod(path, permissions)


def _read_appslist_list():
    """
    Read the json corresponding to the list of appslists
    """

    # If file does not exists yet, return empty dict
    if not os.path.exists(APPSLISTS_JSON):
        return {}

    # Read file content
    with open(APPSLISTS_JSON, "r") as f:
        appslists_json = f.read()

    # Parse json, throw exception if what we got from file is not a valid json
    try:
        appslists = json.loads(appslists_json)
    except ValueError:
        raise MoulinetteError(errno.EBADR,
                              m18n.n('appslist_corrupted_json', filename=APPSLISTS_JSON))

    return appslists


def _write_appslist_list(appslist_lists):
    """
    Update the json containing list of appslists
    """

    # Write appslist list
    try:
        with open(APPSLISTS_JSON, "w") as f:
            json.dump(appslist_lists, f)
    except Exception as e:
        raise MoulinetteError(errno.EIO,
                              "Error while writing list of appslist %s: %s" %
                              (APPSLISTS_JSON, str(e)))


def _register_new_appslist(url, name):
    """
    Add a new appslist to be fetched regularly.
    Raise an exception if url or name conflicts with an existing list.
    """

    appslist_list = _read_appslist_list()

    # Check if name conflicts with an existing list
    if name in appslist_list:
        raise MoulinetteError(errno.EEXIST,
                              m18n.n('appslist_name_already_tracked', name=name))

    # Check if url conflicts with an existing list
    known_appslist_urls = [appslist["url"] for _, appslist in appslist_list.items()]

    if url in known_appslist_urls:
        raise MoulinetteError(errno.EEXIST,
                              m18n.n('appslist_url_already_tracked', url=url))

    logger.debug("Registering new appslist %s at %s" % (name, url))

    appslist_list[name] = {
        "url": url,
        "lastUpdate": None
    }

    _write_appslist_list(appslist_list)

    _install_appslist_fetch_cron()


def is_true(arg):
    """
    Convert a string into a boolean

    Keyword arguments:
        arg -- The string to convert

    Returns:
        Boolean

    """
    if isinstance(arg, bool):
        return arg
    elif isinstance(arg, basestring):
        true_list = ['yes', 'Yes', 'true', 'True']
        for string in true_list:
            if arg == string:
                return True
        return False
    else:
        logger.debug('arg should be a boolean or a string, got %r', arg)
        return True if arg else False


def random_password(length=8):
    """
    Generate a random string

    Keyword arguments:
        length -- The string length to generate

    """
    import string
    import random

    char_set = string.ascii_uppercase + string.digits + string.ascii_lowercase
    return ''.join([random.SystemRandom().choice(char_set) for x in range(length)])


def normalize_url_path(url_path):
    if url_path.strip("/").strip():
        return '/' + url_path.strip("/").strip() + '/'

    return "/"<|MERGE_RESOLUTION|>--- conflicted
+++ resolved
@@ -432,12 +432,8 @@
         path -- New path at which the application will be move
 
     """
-<<<<<<< HEAD
-    from yunohost.hook import hook_exec
+    from yunohost.hook import hook_exec, hook_callback
     from yunohost.journals import Journal
-=======
-    from yunohost.hook import hook_exec, hook_callback
->>>>>>> b055a41d
 
     installed = _is_installed(app)
     if not installed:
@@ -545,13 +541,8 @@
         url -- Git url to fetch for upgrade
 
     """
-<<<<<<< HEAD
-    from yunohost.hook import hook_add, hook_remove, hook_exec
+    from yunohost.hook import hook_add, hook_remove, hook_exec, hook_callback
     from yunohost.journals import Journal
-=======
-    from yunohost.hook import hook_add, hook_remove, hook_exec, hook_callback
-
->>>>>>> b055a41d
 
     # Retrieve interface
     is_api = msettings.get('interface') == 'api'
@@ -681,12 +672,8 @@
         no_remove_on_failure -- Debug option to avoid removing the app on a failed installation
 
     """
-<<<<<<< HEAD
-    from yunohost.hook import hook_add, hook_remove, hook_exec
+    from yunohost.hook import hook_add, hook_remove, hook_exec, hook_callback
     from yunohost.journals import Journal
-=======
-    from yunohost.hook import hook_add, hook_remove, hook_exec, hook_callback
->>>>>>> b055a41d
 
     # Fetch or extract sources
     try:
@@ -849,12 +836,8 @@
         app -- App(s) to delete
 
     """
-<<<<<<< HEAD
-    from yunohost.hook import hook_exec, hook_remove
+    from yunohost.hook import hook_exec, hook_remove, hook_callback
     from yunohost.journals import Journal
-=======
-    from yunohost.hook import hook_exec, hook_remove, hook_callback
->>>>>>> b055a41d
 
     if not _is_installed(app):
         raise MoulinetteError(errno.EINVAL,
