--- conflicted
+++ resolved
@@ -384,7 +384,7 @@
     return info
 
 
-def app_map(auth, app=None, raw=False, user=None):
+def app_map(app=None, raw=False, user=None):
     """
     List apps by domain
 
@@ -395,6 +395,7 @@
 
     """
     from yunohost.permission import user_permission_list
+    from yunohost.utils.ldap import _get_ldap_interface
 
     apps = []
     result = {}
@@ -415,7 +416,8 @@
         if 'no_sso' in app_settings:  # I don't think we need to check for the value here
             continue
         if user is not None:
-            if not auth.search(base='ou=permission,dc=yunohost,dc=org',
+            ldap = _get_ldap_interface()
+            if not ldap.search(base='ou=permission,dc=yunohost,dc=org',
                                filter='(&(objectclass=permissionYnh)(cn=main.%s)(inheritPermission=uid=%s,ou=users,dc=yunohost,dc=org))' % (app_id, user),
                                attrs=['cn']):
                 continue
@@ -539,14 +541,10 @@
     app_setting(app, 'domain', value=domain)
     app_setting(app, 'path', value=path)
 
-<<<<<<< HEAD
-    permission_update(auth, app, permission="main", add_url=[domain+path], remove_url=[old_domain+old_path], sync_perm=True)
-=======
-    app_ssowatconf()
->>>>>>> d0c982a4
+    permission_update(app, permission="main", add_url=[domain+path], remove_url=[old_domain+old_path], sync_perm=True)
 
     # avoid common mistakes
-    if _run_service_command("reload", "nginx") == False:
+    if _run_service_command("reload", "nginx") is False:
         # grab nginx errors
         # the "exit 0" is here to avoid check_output to fail because 'nginx -t'
         # will return != 0 since we are in a failed state
@@ -699,11 +697,7 @@
     if not_upgraded_apps:
         raise YunohostError('app_not_upgraded', apps=', '.join(not_upgraded_apps))
 
-<<<<<<< HEAD
-    permission_sync_to_user(auth)
-=======
-    app_ssowatconf()
->>>>>>> d0c982a4
+    permission_sync_to_user()
 
     logger.success(m18n.n('upgrade_complete'))
 
@@ -723,9 +717,11 @@
     if packages.dpkg_is_broken():
         raise YunohostError("dpkg_is_broken")
 
+    from yunohost.utils.ldap import _get_ldap_interface
     from yunohost.hook import hook_add, hook_remove, hook_exec, hook_callback
     from yunohost.log import OperationLogger
     from yunohost.permission import permission_add, permission_update, permission_remove, permission_sync_to_user
+    ldap = _get_ldap_interface()
 
     # Fetch or extract sources
     try:
@@ -789,7 +785,7 @@
     _check_services_status_for_app(manifest.get("services", []))
 
     # Check if app can be forked
-    instance_number = _installed_instance_number(auth, app_id, last=True) + 1
+    instance_number = _installed_instance_number(app_id, last=True) + 1
     if instance_number > 1:
         if 'multi_instance' not in manifest or not is_true(manifest['multi_instance']):
             raise YunohostError('app_already_installed', app=app_id)
@@ -853,7 +849,7 @@
     # Create permission before the install (useful if the install script redefine the permission)
     # Note that sync_perm is disabled to avoid triggering a whole bunch of code and messages
     # can't be sure that we don't have one case when it's needed
-    permission_add(auth, app=app_instance_name, permission="main", sync_perm=False)
+    permission_add(app=app_instance_name, permission="main", sync_perm=False)
 
     # Execute the app install script
     install_retcode = 1
@@ -888,11 +884,11 @@
                     args=[app_instance_name], env=env_dict_remove
                 )[0]
                 # Remove all permission in LDAP
-                result = auth.search(base='ou=permission,dc=yunohost,dc=org',
+                result = ldap.search(base='ou=permission,dc=yunohost,dc=org',
                                     filter='(&(objectclass=permissionYnh)(cn=*.%s))' % app_instance_name, attrs=['cn'])
                 permission_list = [p['cn'][0] for p in result]
                 for l in permission_list:
-                    permission_remove(auth, app_instance_name, l.split('.')[0], force=True)
+                    permission_remove(app_instance_name, l.split('.')[0], force=True)
 
                 if remove_retcode != 0:
                     msg = m18n.n('app_not_properly_removed',
@@ -933,18 +929,14 @@
     os.system('chown -R root: %s' % app_setting_path)
     os.system('chown -R admin: %s/scripts' % app_setting_path)
 
-<<<<<<< HEAD
     # Add path in permission if it's defined in the app install script
     app_settings = _get_app_settings(app_instance_name)
     domain = app_settings.get('domain', None)
     path = app_settings.get('path', None)
     if domain and path:
-        permission_update(auth, app_instance_name, permission="main", add_url=[domain+path], sync_perm=False)
-
-    permission_sync_to_user(auth)
-=======
-    app_ssowatconf()
->>>>>>> d0c982a4
+        permission_update(app_instance_name, permission="main", add_url=[domain+path], sync_perm=False)
+
+    permission_sync_to_user()
 
     logger.success(m18n.n('installation_complete'))
 
@@ -960,6 +952,7 @@
         app -- App(s) to delete
 
     """
+    from yunohost.utils.ldap import _get_ldap_interface
     from yunohost.hook import hook_exec, hook_remove, hook_callback
     from yunohost.permission import permission_remove, permission_sync_to_user
     if not _is_installed(app):
@@ -1005,30 +998,23 @@
         shutil.rmtree(app_setting_path)
     shutil.rmtree('/tmp/yunohost_remove')
     hook_remove(app)
-<<<<<<< HEAD
 
     # Remove all permission in LDAP
-    result = auth.search(base='ou=permission,dc=yunohost,dc=org',
+    ldap = _get_ldap_interface()
+    result = ldap.search(base='ou=permission,dc=yunohost,dc=org',
                          filter='(&(objectclass=permissionYnh)(cn=*.%s))' % app, attrs=['cn'])
     permission_list = [p['cn'][0] for p in result]
     for l in permission_list:
-        permission_remove(auth, app, l.split('.')[0], force=True, sync_perm=False)
-
-    permission_sync_to_user(auth)
-=======
-    app_ssowatconf()
->>>>>>> d0c982a4
+        permission_remove(app, l.split('.')[0], force=True, sync_perm=False)
+
+    permission_sync_to_user()
 
     if packages.dpkg_is_broken():
         raise YunohostError("this_action_broke_dpkg")
 
 
-<<<<<<< HEAD
 @is_unit_operation(['permission','app'])
-def app_addaccess(operation_logger, auth, apps, users=[]):
-=======
-def app_addaccess(apps, users=[]):
->>>>>>> d0c982a4
+def app_addaccess(operation_logger, apps, users=[]):
     """
     Grant access right to users (everyone by default)
 
@@ -1039,70 +1025,15 @@
     """
     from yunohost.permission import user_permission_update
 
-    permission = user_permission_update(operation_logger, auth, app=apps, permission="main", add_username=users)
-
-<<<<<<< HEAD
+    permission = user_permission_update(operation_logger, app=apps, permission="main", add_username=users)
+
     result = {p : v['main']['allowed_users'] for p, v in permission['permissions'].items()}
-=======
-    if not users:
-        users = user_list()['users'].keys()
-    elif not isinstance(users, list):
-        users = [users, ]
-    if not isinstance(apps, list):
-        apps = [apps, ]
-
-    for app in apps:
-
-        app_settings = _get_app_settings(app)
-        if not app_settings:
-            continue
-
-        if 'mode' not in app_settings:
-            app_setting(app, 'mode', 'private')
-            app_settings['mode'] = 'private'
-
-        if app_settings['mode'] == 'private':
-
-            # Start register change on system
-            related_to = [('app', app)]
-            operation_logger = OperationLogger('app_addaccess', related_to)
-            operation_logger.start()
-
-            allowed_users = set()
-            if 'allowed_users' in app_settings and app_settings['allowed_users']:
-                allowed_users = set(app_settings['allowed_users'].split(','))
-
-            for allowed_user in users:
-                if allowed_user not in allowed_users:
-                    try:
-                        user_info(allowed_user)
-                    except YunohostError:
-                        logger.warning(m18n.n('user_unknown', user=allowed_user))
-                        continue
-                    allowed_users.add(allowed_user)
-                    operation_logger.related_to.append(('user', allowed_user))
-
-            operation_logger.flush()
-            new_users = ','.join(allowed_users)
-            app_setting(app, 'allowed_users', new_users)
-            hook_callback('post_app_addaccess', args=[app, new_users])
-
-            operation_logger.success()
-
-            result[app] = allowed_users
-
-    app_ssowatconf()
->>>>>>> d0c982a4
 
     return {'allowed_users': result}
 
 
-<<<<<<< HEAD
 @is_unit_operation(['permission','app'])
-def app_removeaccess(operation_logger, auth, apps, users=[]):
-=======
-def app_removeaccess(apps, users=[]):
->>>>>>> d0c982a4
+def app_removeaccess(operation_logger, apps, users=[]):
     """
     Revoke access right to users (everyone by default)
 
@@ -1111,72 +1042,17 @@
         apps
 
     """
-<<<<<<< HEAD
     from yunohost.permission import user_permission_update
-=======
-    from yunohost.user import user_list
-    from yunohost.hook import hook_callback
-
-    result = {}
-
-    remove_all = False
-    if not users:
-        remove_all = True
-    elif not isinstance(users, list):
-        users = [users, ]
-    if not isinstance(apps, list):
-        apps = [apps, ]
-
-    for app in apps:
-        app_settings = _get_app_settings(app)
-        if not app_settings:
-            continue
-        allowed_users = set()
-
-        if app_settings.get('skipped_uris', '') != '/':
-
-            # Start register change on system
-            related_to = [('app', app)]
-            operation_logger = OperationLogger('app_removeaccess', related_to)
-            operation_logger.start()
-
-            if remove_all:
-                pass
-            elif 'allowed_users' in app_settings:
-                for allowed_user in app_settings['allowed_users'].split(','):
-                    if allowed_user not in users:
-                        allowed_users.add(allowed_user)
-            else:
-                for allowed_user in user_list()['users'].keys():
-                    if allowed_user not in users:
-                        allowed_users.add(allowed_user)
-
-            operation_logger.related_to += [('user', x) for x in allowed_users]
-            operation_logger.flush()
-            new_users = ','.join(allowed_users)
-            app_setting(app, 'allowed_users', new_users)
-            hook_callback('post_app_removeaccess', args=[app, new_users])
->>>>>>> d0c982a4
-
-    permission = user_permission_update(operation_logger, auth, app=apps, permission="main", del_username=users)
-
-<<<<<<< HEAD
+
+    permission = user_permission_update(operation_logger, app=apps, permission="main", del_username=users)
+
     result = {p : v['main']['allowed_users'] for p, v in permission['permissions'].items()}
-=======
-            operation_logger.success()
-
-    app_ssowatconf()
->>>>>>> d0c982a4
 
     return {'allowed_users': result}
 
 
-<<<<<<< HEAD
 @is_unit_operation(['permission','app'])
-def app_clearaccess(operation_logger, auth, apps):
-=======
-def app_clearaccess(apps):
->>>>>>> d0c982a4
+def app_clearaccess(operation_logger, apps):
     """
     Reset access rights for the app
 
@@ -1186,33 +1062,9 @@
     """
     from yunohost.permission import user_permission_clear
 
-    permission = user_permission_clear(operation_logger, auth, app=apps, permission="main")
-
-<<<<<<< HEAD
+    permission = user_permission_clear(operation_logger, app=apps, permission="main")
+
     result = {p : v['main']['allowed_users'] for p, v in permission['permissions'].items()}
-=======
-    for app in apps:
-        app_settings = _get_app_settings(app)
-        if not app_settings:
-            continue
-
-        # Start register change on system
-        related_to = [('app', app)]
-        operation_logger = OperationLogger('app_clearaccess', related_to)
-        operation_logger.start()
-
-        if 'mode' in app_settings:
-            app_setting(app, 'mode', delete=True)
-
-        if 'allowed_users' in app_settings:
-            app_setting(app, 'allowed_users', delete=True)
-
-        hook_callback('post_app_clearaccess', args=[app])
-
-        operation_logger.success()
-
-    app_ssowatconf()
->>>>>>> d0c982a4
 
     return {'allowed_users': result}
 
@@ -1262,9 +1114,9 @@
         raise YunohostError('domain_unknown')
 
     operation_logger.start()
-    if '/' in app_map(auth, raw=True)[domain]:
+    if '/' in app_map(raw=True)[domain]:
         raise YunohostError('app_make_default_location_already_used', app=app, domain=app_domain,
-                            other_app=app_map(auth, raw=True)[domain]["/"]["id"])
+                            other_app=app_map(raw=True)[domain]["/"]["id"])
 
     try:
         with open('/etc/ssowat/conf.json.persistent') as json_conf:
@@ -1409,7 +1261,7 @@
 
     domain, path = _normalize_domain_path(domain, path)
 
-    apps_map = app_map(auth, raw=True)
+    apps_map = app_map(raw=True)
 
     if domain not in domain_list()['domains']:
         raise YunohostError('domain_unknown')
@@ -1538,7 +1390,7 @@
     skipped_regex.append("^[^/]*/%.well%-known/autoconfig/mail/config%-v1%.1%.xml.*$")
 
     permission = {}
-    for a in user_permission_list(auth)['permissions'].values():
+    for a in user_permission_list()['permissions'].values():
         for p in a.values():
             if 'URL' in p:
                 for u in p['URL']:
@@ -1562,14 +1414,9 @@
         'protected_regex': protected_regex,
         'redirected_urls': redirected_urls,
         'redirected_regex': redirected_regex,
-<<<<<<< HEAD
-        'users': {username: app_map(auth, user=username)
-                  for username in user_list(auth)['users'].keys()},
-        'permission': permission,
-=======
         'users': {username: app_map(user=username)
                   for username in user_list()['users'].keys()},
->>>>>>> d0c982a4
+        'permission': permission,
     }
 
     with open('/etc/ssowat/conf.json', 'w+') as f:
@@ -2103,7 +1950,7 @@
     return manifest, extracted_app_folder
 
 
-def _installed_instance_number(auth, app, last=False):
+def _installed_instance_number(app, last=False):
     """
     Check if application is installed and return instance number
 
@@ -2135,7 +1982,7 @@
 
     else:
         instance_number_list = []
-        instances_dict = app_map(auth, app=app, raw=True)
+        instances_dict = app_map(app=app, raw=True)
         for key, domain in instances_dict.items():
             for key, path in domain.items():
                 instance_number_list.append(path['instance'])
