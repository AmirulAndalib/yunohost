--- conflicted
+++ resolved
@@ -767,12 +767,7 @@
     env_dict["YNH_APP_ID"] = app_id
     env_dict["YNH_APP_INSTANCE_NAME"] = app_instance_name
     env_dict["YNH_APP_INSTANCE_NUMBER"] = str(instance_number)
-<<<<<<< HEAD
     env_dict["YNH_APP_MANIFEST_VERSION"] = manifest.get("version", "?")
-
-    # Start register change on system
-    operation_logger.extra.update({'env': env_dict})
-=======
 
     env_dict_for_logging = env_dict.copy()
     for arg_name, arg_value_and_type in args_odict.items():
@@ -780,7 +775,6 @@
             del env_dict_for_logging["YNH_APP_ARG_%s" % arg_name.upper()]
 
     operation_logger.extra.update({'env': env_dict_for_logging})
->>>>>>> d4813e13
 
     # We'll check that the app didn't brutally edit some system configuration
     manually_modified_files_before_install = manually_modified_files()
