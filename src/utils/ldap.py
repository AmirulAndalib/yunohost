#
# Copyright (c) 2023 YunoHost Contributors
#
# This file is part of YunoHost (see https://yunohost.org)
#
# This program is free software: you can redistribute it and/or modify
# it under the terms of the GNU Affero General Public License as
# published by the Free Software Foundation, either version 3 of the
# License, or (at your option) any later version.
#
# This program is distributed in the hope that it will be useful,
# but WITHOUT ANY WARRANTY; without even the implied warranty of
# MERCHANTABILITY or FITNESS FOR A PARTICULAR PURPOSE.  See the
# GNU Affero General Public License for more details.
#
# You should have received a copy of the GNU Affero General Public License
# along with this program. If not, see <http://www.gnu.org/licenses/>.
#
import os
import atexit
import logging
import ldap
import ldap.sasl
import time
import ldap.modlist as modlist

from moulinette import m18n
from moulinette.core import MoulinetteError
from yunohost.utils.error import YunohostError

logger = logging.getLogger("yunohost.utils.ldap")

# We use a global variable to do some caching
# to avoid re-authenticating in case we call _get_ldap_authenticator multiple times
_ldap_interface = None


def _get_ldap_interface():
    global _ldap_interface

    if _ldap_interface is None:
        _ldap_interface = LDAPInterface(user="root")

    return _ldap_interface


# We regularly want to extract stuff like 'bar' in ldap path like
# foo=bar,dn=users.example.org,ou=example.org,dc=org so this small helper allow
# to do this without relying of dozens of mysterious string.split()[0]
#
# e.g. using _ldap_path_extract(path, "foo") on the previous example will
# return bar
def _ldap_path_extract(path, info):
    for element in path.split(","):
        if element.startswith(info + "="):
            return element[len(info + "=") :]


# Add this to properly close / delete the ldap interface / authenticator
# when Python exits ...
# Otherwise there's a risk that some funky error appears at the very end
# of the command due to Python stuff being unallocated in wrong order.
def _destroy_ldap_interface():
    global _ldap_interface
    if _ldap_interface is not None:
        del _ldap_interface


atexit.register(_destroy_ldap_interface)

URI = "ldapi://%2Fvar%2Frun%2Fslapd%2Fldapi"
BASEDN = "dc=yunohost,dc=org"
ROOTDN = "gidNumber=0+uidNumber=0,cn=peercred,cn=external,cn=auth"
USERDN = "uid={username},ou=users,dc=yunohost,dc=org"


class LDAPInterface:

    def __init__(self, user="root", password=None):

        if user == "root":
            logger.debug("initializing root ldap interface")
            self.userdn = ROOTDN
            self._connect = lambda con: con.sasl_non_interactive_bind_s("EXTERNAL")
        else:
            logger.debug("initializing user ldap interface")
            self.userdn = USERDN.format(username=user)
            self._connect = lambda con: con.simple_bind_s(self.userdn, password)

        self.connect()

    def connect(self):

        def _reconnect():
            con = ldap.ldapobject.ReconnectLDAPObject(
<<<<<<< HEAD
                URI, retry_max=10, retry_delay=0.5
=======
                self.uri, retry_max=10, retry_delay=2
>>>>>>> 7c1c147a
            )
            self._connect(con)
            return con

        try:
            con = _reconnect()
        except ldap.SERVER_DOWN:
            # ldap is down, attempt to restart it before really failing
            logger.warning(m18n.n("ldap_server_is_down_restart_it"))
            os.system("systemctl restart slapd")
            time.sleep(10)  # waits 10 secondes so we are sure that slapd has restarted
            try:
                con = _reconnect()
            except ldap.SERVER_DOWN:
                raise YunohostError(
                    "Service slapd is not running but is required to perform this action ... "
                    "You can try to investigate what's happening with 'systemctl status slapd'",
                    raw_msg=True,
                )

        # Check that we are indeed logged in with the right identity
        try:
            # whoami_s return dn:..., then delete these 3 characters
            who = con.whoami_s()[3:]
        except Exception as e:
            logger.warning("Error during ldap authentication process: %s", e)
            raise
        else:
            if who != self.userdn:
                raise MoulinetteError("Not logged in with the expected userdn ?!")
            else:
                self.con = con

    def __del__(self):
        """Disconnect and free ressources"""
        if hasattr(self, "con") and self.con:
            self.con.unbind_s()

    def search(self, base=None, filter="(objectClass=*)", attrs=["dn"]):
        """Search in LDAP base

        Perform an LDAP search operation with given arguments and return
        results as a list.

        Keyword arguments:
            - base -- The dn to search into
            - filter -- A string representation of the filter to apply
            - attrs -- A list of attributes to fetch

        Returns:
            A list of all results

        """
        if not base:
            base = BASEDN
        else:
            base = base + "," + BASEDN

        try:
            result = self.con.search_s(base, ldap.SCOPE_SUBTREE, filter, attrs)
        except ldap.SERVER_DOWN as e:
            raise e
        except Exception as e:
            raise MoulinetteError(
                "error during LDAP search operation with: base='%s', "
                "filter='%s', attrs=%s and exception %s" % (base, filter, attrs, e),
                raw_msg=True,
            )

        result_list = []
        if not attrs or "dn" not in attrs:
            result_list = [entry for dn, entry in result]
        else:
            for dn, entry in result:
                entry["dn"] = [dn]
                result_list.append(entry)

        def decode(value):
            if isinstance(value, bytes):
                value = value.decode("utf-8")
            return value

        # result_list is for example :
        # [{'virtualdomain': [b'test.com']}, {'virtualdomain': [b'yolo.test']},
        for stuff in result_list:
            if isinstance(stuff, dict):
                for key, values in stuff.items():
                    stuff[key] = [decode(v) for v in values]

        return result_list

    def add(self, rdn, attr_dict):
        """
        Add LDAP entry

        Keyword arguments:
            rdn         -- DN without domain
            attr_dict   -- Dictionnary of attributes/values to add

        Returns:
            Boolean | MoulinetteError

        """
        dn = f"{rdn},{BASEDN}"
        ldif = modlist.addModlist(attr_dict)
        for i, (k, v) in enumerate(ldif):
            if isinstance(v, list):
                v = [a.encode("utf-8") for a in v]
            elif isinstance(v, str):
                v = [v.encode("utf-8")]
            ldif[i] = (k, v)

        try:
            self.con.add_s(dn, ldif)
        except Exception as e:
            raise MoulinetteError(
                "error during LDAP add operation with: rdn='%s', "
                "attr_dict=%s and exception %s" % (rdn, attr_dict, e),
                raw_msg=True,
            )
        else:
            return True

    def remove(self, rdn):
        """
        Remove LDAP entry

        Keyword arguments:
            rdn         -- DN without domain

        Returns:
            Boolean | MoulinetteError

        """
        dn = f"{rdn},{BASEDN}"
        try:
            self.con.delete_s(dn)
        except Exception as e:
            raise MoulinetteError(
                "error during LDAP delete operation with: rdn='%s' and exception %s"
                % (rdn, e),
                raw_msg=True,
            )
        else:
            return True

    def update(self, rdn, attr_dict, new_rdn=False):
        """
        Modify LDAP entry

        Keyword arguments:
            rdn         -- DN without domain
            attr_dict   -- Dictionnary of attributes/values to add
            new_rdn     -- New RDN for modification

        Returns:
            Boolean | MoulinetteError

        """
        dn = f"{rdn},{BASEDN}"
        actual_entry = self.search(rdn, attrs=None)
        ldif = modlist.modifyModlist(actual_entry[0], attr_dict, ignore_oldexistent=1)

        if ldif == []:
            logger.debug("Nothing to update in LDAP")
            return True

        try:
            if new_rdn:
                self.con.rename_s(dn, new_rdn)
                new_base = dn.split(",", 1)[1]
                dn = new_rdn + "," + new_base

            for i, (a, k, vs) in enumerate(ldif):
                if isinstance(vs, list):
                    vs = [v.encode("utf-8") for v in vs]
                elif isinstance(vs, str):
                    vs = [vs.encode("utf-8")]
                ldif[i] = (a, k, vs)

            self.con.modify_ext_s(dn, ldif)
        except Exception as e:
            raise MoulinetteError(
                "error during LDAP update operation with: rdn='%s', "
                "attr_dict=%s, new_rdn=%s and exception: %s"
                % (rdn, attr_dict, new_rdn, e),
                raw_msg=True,
            )
        else:
            return True

    def validate_uniqueness(self, value_dict):
        """
        Check uniqueness of values

        Keyword arguments:
            value_dict -- Dictionnary of attributes/values to check

        Returns:
            Boolean | MoulinetteError

        """
        attr_found = self.get_conflict(value_dict)
        if attr_found:
            logger.info(
                "attribute '%s' with value '%s' is not unique",
                attr_found[0],
                attr_found[1],
            )
            raise YunohostError(
                "ldap_attribute_already_exists",
                attribute=attr_found[0],
                value=attr_found[1],
            )
        return True

    def get_conflict(self, value_dict, base_dn=None):
        """
        Check uniqueness of values

        Keyword arguments:
            value_dict -- Dictionnary of attributes/values to check

        Returns:
            None | tuple with Fist conflict attribute name and value

        """
        for attr, value in value_dict.items():
            if not self.search(base=base_dn, filter=attr + "=" + value):
                continue
            else:
                return (attr, value)
        return None<|MERGE_RESOLUTION|>--- conflicted
+++ resolved
@@ -93,11 +93,7 @@
 
         def _reconnect():
             con = ldap.ldapobject.ReconnectLDAPObject(
-<<<<<<< HEAD
-                URI, retry_max=10, retry_delay=0.5
-=======
-                self.uri, retry_max=10, retry_delay=2
->>>>>>> 7c1c147a
+                URI, retry_max=10, retry_delay=2
             )
             self._connect(con)
             return con
