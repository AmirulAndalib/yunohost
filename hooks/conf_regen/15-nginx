--- conflicted
+++ resolved
@@ -65,18 +65,14 @@
     fi
 
     # Support different strategy for security configurations
-<<<<<<< HEAD
     export redirect_to_https="$(jq -r '.nginx_redirect_to_https' <<< "$YNH_SETTINGS" | int_to_bool)"
     export compatibility="$(jq -r '.nginx_compatibility' <<< "$YNH_SETTINGS" | int_to_bool)"
     export experimental="$(jq -r '.security_experimental_enabled' <<< "$YNH_SETTINGS" | int_to_bool)"
+    export tls_passthrough_enabled="$(jq -r '.tls_passthrough_enabled' <<< "$YNH_SETTINGS" | int_to_bool)"
+    export tls_passthrough_list="$(jq -r '.tls_passthrough_list' <<< "$YNH_SETTINGS" | int_to_bool)"
 
     do_base_regen "${pending_dir}"
-=======
-    export redirect_to_https="$(yunohost settings get 'security.nginx.nginx_redirect_to_https' | int_to_bool)"
-    export compatibility="$(yunohost settings get 'security.nginx.nginx_compatibility')"
-    export experimental="$(yunohost settings get 'security.experimental.security_experimental_enabled' | int_to_bool)"
-    export tls_passthrough_enabled="$(yunohost settings get 'misc.tls_passthrough.tls_passthrough_enabled' | int_to_bool)"
-    export tls_passthrough_list="$(yunohost settings get 'misc.tls_passthrough.tls_passthrough_list')"
+
 
     local tls_passthrough_module="${pending_dir}/etc/nginx/modules-enabled/tls_passthrough.conf"
     mkdir -p "${pending_dir}/etc/nginx/modules-enabled/"
@@ -84,26 +80,14 @@
     if [[ "$tls_passthrough_enabled" == "True" ]]; then
         ynh_render_template "tls_passthrough.conf" "${tls_passthrough_module}"
         for tls_passthrough_domain_and_ip in $(echo "$tls_passthrough_list" | sed 's/,/\n/g'); do
-            export tls_passthrough_domain=$(
-                                            echo $tls_passthrough_domain_and_ip | awk -F
-                                                                                          '{print $1}'
-            )
-            export tls_passthrough_ip=$(
-                                        echo $tls_passthrough_domain_and_ip | awk -F
-                                                                                      '{print $2}'
-            )
-            export tls_passthrough_port=$(
-                                          echo $tls_passthrough_domain_and_ip | awk -F
-                                                                                        '{print $3}'
-            )
+            export tls_passthrough_domain=$(echo $tls_passthrough_domain_and_ip | awk -F';' '{print $1}')
+            export tls_passthrough_ip=$(echo $tls_passthrough_domain_and_ip | awk -F';' '{print $2}')
+            export tls_passthrough_port=$(echo $tls_passthrough_domain_and_ip | awk -F';' '{print $3}')
             ynh_render_template "tls_passthrough_server.conf" "${nginx_conf_dir}/${tls_passthrough_domain}.forward80.conf"
         done
     else
         touch "${tls_passthrough_module}"
     fi
-
-    ynh_render_template "security.conf.inc" "${nginx_conf_dir}/security.conf.inc"
->>>>>>> bff29b9f
 
     # "Touch" every known .conf file for every domain,
     # meaning it should be removed by the regen conf
@@ -114,11 +98,7 @@
         | xargs --replace={} touch ${nginx_conf_dir}/{}
 
     # add domain conf files
-<<<<<<< HEAD
-=======
     cert_status=$(yunohost domain cert status --json)
-    xmpp_domain_list="$(yunohost domain list --features xmpp --output-as json | jq -r ".domains[]")"
->>>>>>> bff29b9f
     mail_domain_list="$(yunohost domain list --features mail_in mail_out --output-as json | jq -r ".domains[]")"
     for domain in $YNH_DOMAINS; do
         domain_conf_dir="${nginx_conf_dir}/${domain}.d"
