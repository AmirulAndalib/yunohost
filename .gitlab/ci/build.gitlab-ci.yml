--- conflicted
+++ resolved
@@ -1,24 +1,15 @@
 .build-stage:
   stage: build
-<<<<<<< HEAD
   needs:
     - job: actionsmap
     - job: invalidcode311
   image: "build-and-lint"
-=======
-  image: "build-and-lint"
   variables:
     YNH_BUILD_DIR: "$GIT_CLONE_PATH/build"
->>>>>>> 92f4a605
   before_script:
     - echo $PWD
     - echo $CI_PROJECT_DIR
     - mkdir -p $YNH_BUILD_DIR
-<<<<<<< HEAD
-  variables:
-    YNH_BUILD_DIR: "$GIT_CLONE_PATH/build"
-=======
->>>>>>> 92f4a605
   artifacts:
     paths:
       - ./*.deb
