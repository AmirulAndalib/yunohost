--- conflicted
+++ resolved
@@ -13,13 +13,8 @@
  , moulinette (>= 4.2), ssowat (>= 4.0)
  , python3-psutil, python3-requests, python3-dnspython, python3-openssl
  , python3-miniupnpc, python3-dbus, python3-jinja2
-<<<<<<< HEAD
- , python3-toml, python3-packaging, python3-publicsuffix
- , python3-ldap
-=======
  , python3-toml, python3-packaging, python3-publicsuffix,
- , python3-zeroconf,
->>>>>>> 083510b0
+ , python3-ldap, python3-zeroconf,
  , apt, apt-transport-https, apt-utils, dirmngr
  , php7.3-common, php7.3-fpm, php7.3-ldap, php7.3-intl
  , mariadb-server, php7.3-mysql
