--- conflicted
+++ resolved
@@ -14,18 +14,11 @@
  , python3-psutil, python3-requests, python3-dnspython, python3-openssl
  , python3-miniupnpc, python3-dbus, python3-jinja2 (>= 3.0)
  , python3-toml, python3-packaging, python3-publicsuffix2
-<<<<<<< HEAD
  , python3-ldap, python3-zeroconf (>= 0.47), python3-lexicon,
  , python3-cryptography, python3-jwt, python3-passlib, python3-magic
  , python-is-python3, python3-pydantic, python3-email-validator
  , nginx, nginx-extras (>=1.22)
- , apt, apt-transport-https, apt-utils, dirmngr
-=======
- , python3-ldap, python3-zeroconf (>= 0.36), python3-lexicon,
- , python-is-python3
- , nginx, nginx-extras (>=1.18)
  , apt, apt-transport-https, apt-utils, aptitude, dirmngr
->>>>>>> 771a4b34
  , openssh-server, iptables, fail2ban, bind9-dnsutils
  , openssl, ca-certificates, netcat-openbsd, iproute2
  , slapd, ldap-utils, sudo-ldap, libnss-ldapd, unscd, libpam-ldapd
@@ -36,13 +29,8 @@
  , redis-server
  , acl
  , git, curl, wget, cron, unzip, jq, bc, at, procps, j2cli
-<<<<<<< HEAD
- , lsb-release, haveged, fake-hwclock, equivs, lsof, whois
+ , lsb-release, haveged, fake-hwclock, lsof, whois
 Recommends: yunohost-admin, yunohost-portal (>= 12.0)
-=======
- , lsb-release, haveged, fake-hwclock, lsof, whois
-Recommends: yunohost-admin
->>>>>>> 771a4b34
  , ntp, inetutils-ping | iputils-ping
  , bash-completion, rsyslog
  , unattended-upgrades
