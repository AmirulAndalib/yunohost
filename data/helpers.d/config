#!/bin/bash


_ynh_app_config_get() {
    # From settings
    local lines
    lines=`python3 << EOL
import toml
from collections import OrderedDict
with open("../config_panel.toml", "r") as f:
    file_content = f.read()
loaded_toml = toml.loads(file_content, _dict=OrderedDict)

for panel_name, panel in loaded_toml.items():
    if not isinstance(panel, dict): continue
    for section_name, section in panel.items():
        if not isinstance(section, dict): continue
        for name, param in section.items():
            if not isinstance(param, dict):
                continue
            print(';'.join([
                name,
                param.get('type', 'string'),
                param.get('bind', 'settings' if param.get('type', 'string') != 'file' else '')
                ]))
EOL
`
    for line in $lines
    do
        # Split line into short_setting, type and bind
        IFS=';' read short_setting type bind <<< "$line"
        local getter="get__${short_setting}"
        binds[${short_setting}]="$bind"
        types[${short_setting}]="$type"
        file_hash[${short_setting}]=""
        formats[${short_setting}]=""
        # Get value from getter if exists
        if type -t $getter 2>/dev/null | grep -q '^function$' 2>/dev/null;
        then
            old[$short_setting]="$($getter)"
            formats[${short_setting}]="yaml"

        elif [[ "$bind" == "null" ]]
        then
            old[$short_setting]="YNH_NULL"

        # Get value from app settings or from another file
        elif [[ "$type" == "file" ]]
        then
            if [[ "$bind" == "settings" ]]
            then
                ynh_die "File '${short_setting}' can't be stored in settings"
            fi
            old[$short_setting]="$(ls $(echo $bind | sed s@__FINALPATH__@$final_path@ | sed s/__APP__/$app/) 2> /dev/null || echo YNH_NULL)"
            file_hash[$short_setting]="true"

        # Get multiline text from settings or from a full file
        elif [[ "$type" == "text" ]]
        then
            if [[ "$bind" == "settings" ]]
            then
                old[$short_setting]="$(ynh_app_setting_get $app $short_setting)"
            elif [[ "$bind" == *":"* ]]
            then
                ynh_die "For technical reasons, multiline text '${short_setting}' can't be stored automatically  in a variable file, you have to create custom getter/setter"
            else
                old[$short_setting]="$(cat $(echo $bind | sed s@__FINALPATH__@$final_path@ | sed s/__APP__/$app/) 2> /dev/null || echo YNH_NULL)"
            fi

        # Get value from a kind of key/value file
        else
            if [[ "$bind" == "settings" ]]
            then
                bind=":/etc/yunohost/apps/$app/settings.yml"
            fi
            local bind_key="$(echo "$bind" | cut -d: -f1)"
            bind_key=${bind_key:-$short_setting}
            local bind_file="$(echo "$bind" | cut -d: -f2 | sed s@__FINALPATH__@$final_path@ | sed s/__APP__/$app/)"
            old[$short_setting]="$(ynh_read_var_in_file --file="${bind_file}" --key="${bind_key}")"

        fi
    done


}

_ynh_app_config_apply() {
    for short_setting in "${!old[@]}"
    do
        local setter="set__${short_setting}"
        local bind="${binds[$short_setting]}"
        local type="${types[$short_setting]}"
        if [ "${changed[$short_setting]}" == "true" ]
        then
            # Apply setter if exists
            if type -t $setter 2>/dev/null | grep -q '^function$' 2>/dev/null;
            then
                $setter

            elif [[ "$bind" == "null" ]]
            then
                continue

            # Save in a file
            elif [[ "$type" == "file" ]]
            then
                if [[ "$bind" == "settings" ]]
                then
                    ynh_die "File '${short_setting}' can't be stored in settings"
                fi
                local bind_file="$(echo "$bind" | sed s@__FINALPATH__@$final_path@ | sed s/__APP__/$app/)"
                if [[ "${!short_setting}" == "" ]]
                then
                    ynh_backup_if_checksum_is_different --file="$bind_file"
                    rm -f "$bind_file"
                    ynh_delete_file_checksum --file="$bind_file" --update_only
                    ynh_print_info "File '$bind_file' removed"
                else
                    ynh_backup_if_checksum_is_different --file="$bind_file"
                    cp "${!short_setting}" "$bind_file"
                    ynh_store_file_checksum --file="$bind_file" --update_only
                    ynh_print_info "File '$bind_file' overwrited with ${!short_setting}"
                fi

            # Save value in app settings
<<<<<<< HEAD
            elif [[ "$bind" == "settings" ]];
=======
            elif [[ "$bind" == "settings" ]]
>>>>>>> 0789eca4
            then
                ynh_app_setting_set $app $short_setting "${!short_setting}"
                ynh_print_info "Configuration key '$short_setting' edited in app settings"

            # Save multiline text in a file
            elif [[ "$type" == "text" ]]
            then
                if [[ "$bind" == *":"* ]]
                then
                    ynh_die "For technical reasons, multiline text '${short_setting}' can't be stored automatically  in a variable file, you have to create custom getter/setter"
                fi
                local bind_file="$(echo "$bind" | sed s@__FINALPATH__@$final_path@ | sed s/__APP__/$app/)"
                ynh_backup_if_checksum_is_different --file="$bind_file"
                echo "${!short_setting}" > "$bind_file"
                ynh_store_file_checksum --file="$bind_file" --update_only
                ynh_print_info "File '$bind_file' overwrited with the content you provieded in '${short_setting}' question"

            # Set value into a kind of key/value file
            else
                local bind_after=""
                local bind_key="$(echo "$bind" | cut -d: -f1)"
                bind_key=${bind_key:-$short_setting}
                if [[ "$bind_key" == *">"* ]];
                then
                    bind_after="$(echo "${bind_key}" | cut -d'>' -f1)"
                    bind_key="$(echo "${bind_key}" | cut -d'>' -f2)"
                fi
                local bind_file="$(echo "$bind" | cut -d: -f2 | sed s@__FINALPATH__@$final_path@ | sed s/__APP__/$app/)"

                ynh_backup_if_checksum_is_different --file="$bind_file"
                ynh_write_var_in_file --file="${bind_file}" --key="${bind_key}" --value="${!short_setting}"
                ynh_store_file_checksum --file="$bind_file" --update_only

                # We stored the info in settings in order to be able to upgrade the app
                ynh_app_setting_set $app $short_setting "${!short_setting}"
                ynh_print_info "Configuration key '$bind_key' edited into $bind_file"

            fi
        fi
    done
}

_ynh_app_config_show() {
    for short_setting in "${!old[@]}"
    do
        if [[ "${old[$short_setting]}" != YNH_NULL ]]
        then
            if [[ "${formats[$short_setting]}" == "yaml" ]]
            then
                ynh_return "${short_setting}:"
                ynh_return "$(echo "${old[$short_setting]}" | sed 's/^/  /g')"
            else
                ynh_return "${short_setting}: "'"'"$(echo "${old[$short_setting]}" | sed 's/"/\\"/g' | sed ':a;N;$!ba;s/\n/\n\n/g')"'"'

            fi
        fi
    done
}

_ynh_app_config_validate() {
    # Change detection
    ynh_script_progression --message="Checking what changed in the new configuration..." --weight=1
    local nothing_changed=true
    local changes_validated=true
    #for changed_status in "${!changed[@]}"
    for short_setting in "${!old[@]}"
    do
        changed[$short_setting]=false
        if [ -z ${!short_setting+x} ]
        then
            # Assign the var with the old value in order to allows multiple
            # args validation
            declare "$short_setting"="${old[$short_setting]}"
            continue
        fi
        if [ ! -z "${file_hash[${short_setting}]}" ]
        then
            file_hash[old__$short_setting]=""
            file_hash[new__$short_setting]=""
            if [ -f "${old[$short_setting]}" ]
            then
                file_hash[old__$short_setting]=$(sha256sum "${old[$short_setting]}" | cut -d' ' -f1)
                if [ -z "${!short_setting}" ]
                then
                    changed[$short_setting]=true
                    nothing_changed=false
                fi
            fi
            if [ -f "${!short_setting}" ]
            then
                file_hash[new__$short_setting]=$(sha256sum "${!short_setting}" | cut -d' ' -f1)
                if [[ "${file_hash[old__$short_setting]}" != "${file_hash[new__$short_setting]}" ]]
                then
                    changed[$short_setting]=true
                    nothing_changed=false
                fi
            fi
        else
            if [[ "${!short_setting}" != "${old[$short_setting]}" ]]
            then
                changed[$short_setting]=true
                nothing_changed=false
            fi
        fi
    done
    if [[ "$nothing_changed" == "true" ]]
    then
        ynh_print_info "Nothing has changed"
        exit 0
    fi

    # Run validation if something is changed
    ynh_script_progression --message="Validating the new configuration..." --weight=1

    for short_setting in "${!old[@]}"
    do
        [[ "${changed[$short_setting]}" == "false" ]] && continue
        local result=""
        if type -t validate__$short_setting | grep -q '^function$' 2>/dev/null;
        then
            result="$(validate__$short_setting)"
        fi
        if [ -n "$result" ]
        then
            #
            # Return a yaml such as:
            #
            # validation_errors:
            #   some_key: "An error message"
            #   some_other_key: "Another error message"
            #
            # We use changes_validated to know if this is
            # the first validation error
            if [[ "$changes_validated" == true ]]
            then
                ynh_return "validation_errors:"
            fi
            ynh_return "  ${short_setting}: \"$result\""
            changes_validated=false
        fi
    done

    # If validation failed, exit the script right now (instead of going into apply)
    # Yunohost core will pick up the errors returned via ynh_return previously
    if [[ "$changes_validated" == "false" ]]
    then
        exit 0
    fi

}

ynh_app_config_get() {
    _ynh_app_config_get
}

ynh_app_config_show() {
    _ynh_app_config_show
}

ynh_app_config_validate() {
    _ynh_app_config_validate
}

ynh_app_config_apply() {
    _ynh_app_config_apply
}

ynh_app_config_run() {
    declare -Ag old=()
    declare -Ag changed=()
    declare -Ag file_hash=()
    declare -Ag binds=()
    declare -Ag types=()
    declare -Ag formats=()

    case $1 in
        show)
            ynh_app_config_get
            ynh_app_config_show
            ;;
        apply)
            max_progression=4
            ynh_script_progression --message="Reading config panel description and current configuration..."
            ynh_app_config_get

            ynh_app_config_validate

            ynh_script_progression --message="Applying the new configuration..."
            ynh_app_config_apply
            ynh_script_progression --message="Configuration of $app completed" --last
            ;;
    esac
}
<|MERGE_RESOLUTION|>--- conflicted
+++ resolved
@@ -123,11 +123,7 @@
                 fi
 
             # Save value in app settings
-<<<<<<< HEAD
-            elif [[ "$bind" == "settings" ]];
-=======
             elif [[ "$bind" == "settings" ]]
->>>>>>> 0789eca4
             then
                 ynh_app_setting_set $app $short_setting "${!short_setting}"
                 ynh_print_info "Configuration key '$short_setting' edited in app settings"
