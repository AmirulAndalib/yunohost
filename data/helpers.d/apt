--- conflicted
+++ resolved
@@ -291,12 +291,7 @@
     # https://github.com/YunoHost/issues/issues/1407
     #
     # If we require to install php dependency
-<<<<<<< HEAD
-    if echo $dependencies | grep --quiet 'php'; then
-=======
-    if grep --quiet 'php' <<< "$dependencies"
-    then
->>>>>>> b60ca0e0
+    if grep --quiet 'php' <<< "$dependencies"; then
         # And we have packages from sury installed (7.0.33-10+weirdshiftafter instead of 7.0.33-0 on debian)
         if dpkg --list | grep "php7.0" | grep --quiet --invert-match "7.0.33-0+deb9"; then
             # And sury ain't already in sources.lists
@@ -366,17 +361,6 @@
     local package
     # Manage arguments with getopts
     ynh_handle_getopts_args "$@"
-<<<<<<< HEAD
-    replace=${replace:-0}
-
-    local current_dependencies=""
-    if [ $replace -eq 0 ]; then
-        local dep_app=${app//_/-} # Replace all '_' by '-'
-        if ynh_package_is_installed --package="${dep_app}-ynh-deps"; then
-            current_dependencies="$(dpkg-query --show --showformat='${Depends}' ${dep_app}-ynh-deps) "
-        fi
-=======
->>>>>>> b60ca0e0
 
     ynh_print_warn --message="Packagers: ynh_add_app_dependencies is deprecated and is now only an alias to ynh_install_app_dependencies"
     ynh_install_app_dependencies "${package}"
@@ -389,17 +373,11 @@
 # usage: ynh_remove_app_dependencies
 #
 # Requires YunoHost version 2.6.4 or higher.
-<<<<<<< HEAD
 ynh_remove_app_dependencies() {
-    local dep_app=${app//_/-}                 # Replace all '_' by '-'
-    ynh_package_autopurge ${dep_app}-ynh-deps # Remove the fake package and its dependencies if they not still used.
-=======
-ynh_remove_app_dependencies () {
     local dep_app=${app//_/-}	# Replace all '_' by '-'
 
     local current_dependencies=""
-    if ynh_package_is_installed --package="${dep_app}-ynh-deps"
-    then
+    if ynh_package_is_installed --package="${dep_app}-ynh-deps"; then
         current_dependencies="$(dpkg-query --show --showformat='${Depends}' ${dep_app}-ynh-deps) "
         current_dependencies=${current_dependencies// | /|}
     fi
@@ -412,11 +390,9 @@
 
     local specific_php_version=$(echo $current_dependencies | tr '-' ' ' | grep -o -E "\<php[0-9.]+\>" | sed 's/php//g' | sort | uniq)
     [[ "$specific_php_version" != "$YNH_DEFAULT_PHP_VERSION" ]] || specific_php_version=""
-    if [[ -n "$specific_php_version" ]] && ! ynh_package_is_installed --package="php${specific_php_version}-fpm";
-    then
+    if [[ -n "$specific_php_version" ]] && ! ynh_package_is_installed --package="php${specific_php_version}-fpm"; then
         yunohost service remove php${specific_php_version}-fpm
     fi
->>>>>>> b60ca0e0
 }
 
 # Install packages from an extra repository properly.
